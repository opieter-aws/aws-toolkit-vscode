/*!
 * Copyright 2018-2019 Amazon.com, Inc. or its affiliates. All Rights Reserved.
 * SPDX-License-Identifier: Apache-2.0
 */

import { CloudFormation, CloudWatchLogs, IAM, Lambda, Schemas, StepFunctions, STS, SSM } from 'aws-sdk'
import { CloudFormationClient } from '../../../shared/clients/cloudFormationClient'
import { CloudWatchLogsClient } from '../../../shared/clients/cloudWatchLogsClient'
import { EcsClient } from '../../../shared/clients/ecsClient'
import { IamClient } from '../../../shared/clients/iamClient'
import { LambdaClient } from '../../../shared/clients/lambdaClient'
import { SchemaClient } from '../../../shared/clients/schemaClient'
import { StepFunctionsClient } from '../../../shared/clients/stepFunctionsClient'
import { StsClient } from '../../../shared/clients/stsClient'
import { SsmDocumentClient } from '../../../shared/clients/ssmDocumentClient'
import { ToolkitClientBuilder } from '../../../shared/clients/toolkitClientBuilder'

import '../../../shared/utilities/asyncIteratorShim'
import { asyncGenerator } from '../../utilities/collectionUtils'
import {
    S3Client,
    CreateBucketRequest,
    ListFilesRequest,
    CreateFolderRequest,
    DownloadFileRequest,
    UploadFileRequest,
    ListObjectVersionsRequest,
    DeleteObjectRequest,
    DeleteObjectsRequest,
    DeleteBucketRequest,
    CreateBucketResponse,
    ListBucketsResponse,
    ListFilesResponse,
    CreateFolderResponse,
    ListObjectVersionsResponse,
    DeleteObjectsResponse,
} from '../../../shared/clients/s3Client'

interface Clients {
    cloudFormationClient: CloudFormationClient
    cloudWatchLogsClient: CloudWatchLogsClient
    ecsClient: EcsClient
    iamClient: IamClient
    lambdaClient: LambdaClient
    schemaClient: SchemaClient
    stepFunctionsClient: StepFunctionsClient
    stsClient: StsClient
<<<<<<< HEAD
    s3Client: S3Client
=======
    ssmDocumentClient: SsmDocumentClient
>>>>>>> 3c8eb82c
}

export class MockToolkitClientBuilder implements ToolkitClientBuilder {
    private readonly clients: Clients
    public constructor(overrideClients?: Partial<Clients>) {
        this.clients = {
            cloudFormationClient: new MockCloudFormationClient(),
            cloudWatchLogsClient: new MockCloudWatchLogsClient(),
            ecsClient: new MockEcsClient({}),
            iamClient: new MockIamClient({}),
            lambdaClient: new MockLambdaClient({}),
            schemaClient: new MockSchemaClient(),
            stepFunctionsClient: new MockStepFunctionsClient(),
            stsClient: new MockStsClient({}),
<<<<<<< HEAD
            s3Client: new MockS3Client({}),
=======
            ssmDocumentClient: new MockSsmDocumentClient(),
>>>>>>> 3c8eb82c
            ...overrideClients,
        }
    }

    public createCloudFormationClient(regionCode: string): CloudFormationClient {
        return this.clients.cloudFormationClient
    }

    public createCloudWatchLogsClient(regionCode: string): CloudWatchLogsClient {
        return this.clients.cloudWatchLogsClient
    }

    public createSchemaClient(regionCode: string): SchemaClient {
        return this.clients.schemaClient
    }

    public createIamClient(): IamClient {
        return this.clients.iamClient
    }

    public createEcsClient(regionCode: string): EcsClient {
        return this.clients.ecsClient
    }

    public createLambdaClient(regionCode: string): LambdaClient {
        return this.clients.lambdaClient
    }

    public createStepFunctionsClient(regionCode: string): StepFunctionsClient {
        return this.clients.stepFunctionsClient
    }

    public createStsClient(regionCode: string): StsClient {
        return this.clients.stsClient
    }

<<<<<<< HEAD
    public createS3Client(regionCode: string): S3Client {
        return this.clients.s3Client
=======
    public createSsmClient(regionCode: string): SsmDocumentClient {
        return this.clients.ssmDocumentClient
>>>>>>> 3c8eb82c
    }
}

export class MockCloudFormationClient implements CloudFormationClient {
    public constructor(
        public readonly regionCode: string = '',

        public readonly deleteStack: (name: string) => Promise<void> = async (name: string) => {},

        public readonly listStacks: (statusFilter?: string[]) => AsyncIterableIterator<CloudFormation.StackSummary> = (
            statusFilter?: string[]
        ) => asyncGenerator([]),

        public readonly describeStackResources: (
            name: string
        ) => Promise<CloudFormation.DescribeStackResourcesOutput> = async (name: string) => ({
            StackResources: [],
        })
    ) {}
}

export class MockCloudWatchLogsClient implements CloudWatchLogsClient {
    public constructor(
        public readonly regionCode: string = '',

        public readonly describeLogGroups: (
            statusFilter?: string[]
        ) => AsyncIterableIterator<CloudWatchLogs.LogGroup> = (statusFilter?: string[]) => asyncGenerator([]),

        public readonly describeLogStreams: (
            request: CloudWatchLogs.DescribeLogStreamsRequest
        ) => Promise<CloudWatchLogs.DescribeLogStreamsResponse> = async (
            request: CloudWatchLogs.DescribeLogStreamsRequest
        ) => {
            return {}
        },

        public readonly getLogEvents: (
            request: CloudWatchLogs.GetLogEventsRequest
        ) => Promise<CloudWatchLogs.GetLogEventsResponse> = async (request: CloudWatchLogs.GetLogEventsRequest) => {
            return {}
        }
    ) {}
}

export class MockSchemaClient implements SchemaClient {
    public constructor(
        public readonly regionCode: string = '',

        public readonly listRegistries: () => AsyncIterableIterator<Schemas.RegistrySummary> = () => asyncGenerator([]),

        public readonly listSchemas: (registryName: string) => AsyncIterableIterator<Schemas.SchemaSummary> = (
            registryName: string
        ) => asyncGenerator([]),

        public readonly describeSchema: (
            registryName: string,
            schemaName: string,
            schemaVersion?: string
        ) => Promise<Schemas.DescribeSchemaResponse> = async (
            registryName: string,
            schemaName: string,
            schemaVersion?: string
        ) => ({
            Content: '',
        }),

        public readonly getCodeBindingSource: (
            language: string,
            registryName: string,
            schemaName: string,
            version: string
        ) => Promise<Schemas.GetCodeBindingSourceResponse> = async (
            language: string,
            registryName: string,
            schemaName: string,
            version: string
        ) => ({ Body: undefined }),

        public readonly describeCodeBinding: (
            language: string,
            registryName: string,
            schemaName: string,
            version: string
        ) => Promise<Schemas.DescribeCodeBindingResponse> = async (
            language: string,
            registryName: string,
            schemaName: string,
            version: string
        ) => ({ Status: '' }),

        public readonly putCodeBinding: (
            language: string,
            registryName: string,
            schemaName: string,
            version: string
        ) => Promise<Schemas.PutCodeBindingResponse> = async (
            language: string,
            registryName: string,
            schemaName: string,
            version: string
        ) => ({ Status: '' }),

        public readonly listSchemaVersions: (
            registryName: string,
            schemaName: string
        ) => AsyncIterableIterator<Schemas.SchemaVersionSummary> = (registryName: string, schemaName: string) =>
            asyncGenerator([]),

        public readonly searchSchemas: (
            keywords: string,
            registryName: string
        ) => AsyncIterableIterator<Schemas.SearchSchemaSummary> = (keywords: string, registryName: string) =>
            asyncGenerator([])
    ) {}
}

export class MockEcsClient implements EcsClient {
    public readonly regionCode: string
    public readonly listClusters: () => AsyncIterableIterator<string>
    public readonly listServices: (cluster: string) => AsyncIterableIterator<string>
    public readonly listTaskDefinitionFamilies: () => AsyncIterableIterator<string>

    public constructor({
        regionCode = '',
        listClusters = () => asyncGenerator([]),
        listServices = (cluster: string) => asyncGenerator([]),
        listTaskDefinitionFamilies = () => asyncGenerator([]),
    }: {
        regionCode?: string
        listClusters?(): AsyncIterableIterator<string>
        listServices?(cluster: string): AsyncIterableIterator<string>
        listTaskDefinitionFamilies?(): AsyncIterableIterator<string>
    }) {
        this.regionCode = regionCode
        this.listClusters = listClusters
        this.listServices = listServices
        this.listTaskDefinitionFamilies = listTaskDefinitionFamilies
    }
}

export class MockIamClient implements IamClient {
    public readonly listRoles: () => Promise<IAM.ListRolesResponse>

    public constructor({ listRoles = async () => ({ Roles: [] }) }: { listRoles?(): Promise<IAM.ListRolesResponse> }) {
        this.listRoles = listRoles
    }
}

export class MockLambdaClient implements LambdaClient {
    public readonly regionCode: string
    public readonly deleteFunction: (name: string) => Promise<void>
    public readonly invoke: (name: string, payload?: Lambda._Blob) => Promise<Lambda.InvocationResponse>
    public readonly listFunctions: () => AsyncIterableIterator<Lambda.FunctionConfiguration>
    public readonly getFunction: (name: string) => Promise<Lambda.GetFunctionResponse>
    public readonly updateFunctionCode: (name: string, zipFile: Buffer) => Promise<Lambda.FunctionConfiguration>

    public constructor({
        regionCode = '',
        deleteFunction = async (name: string) => {},
        invoke = async (name: string, payload?: Lambda._Blob) => ({}),
        listFunctions = () => asyncGenerator([]),
        getFunction = async (name: string) => ({}),
        updateFunctionCode = async (name: string, zipFile: Buffer) => ({}),
    }: {
        regionCode?: string
        deleteFunction?(name: string): Promise<void>
        invoke?(name: string, payload?: Lambda._Blob): Promise<Lambda.InvocationResponse>
        listFunctions?(): AsyncIterableIterator<Lambda.FunctionConfiguration>
        getFunction?(name: string): Promise<Lambda.GetFunctionResponse>
        updateFunctionCode?(name: string, zipFile: Buffer): Promise<Lambda.FunctionConfiguration>
    }) {
        this.regionCode = regionCode
        this.deleteFunction = deleteFunction
        this.invoke = invoke
        this.listFunctions = listFunctions
        this.getFunction = getFunction
        this.updateFunctionCode = updateFunctionCode
    }
}

export class MockStepFunctionsClient implements StepFunctionsClient {
    public constructor(
        public readonly regionCode: string = '',

        public readonly listStateMachines: () => AsyncIterableIterator<StepFunctions.StateMachineListItem> = () =>
            asyncGenerator([]),

        public readonly getStateMachineDetails: (
            arn: string
        ) => Promise<StepFunctions.DescribeStateMachineOutput> = async (arn: string) => ({
            stateMachineArn: '',
            roleArn: '',
            name: '',
            definition: '',
            type: '',
            creationDate: new Date(),
        }),

        public readonly executeStateMachine: (
            arn: string,
            input: string
        ) => Promise<StepFunctions.StartExecutionOutput> = async (arn: string, input: string) => ({
            executionArn: '',
            startDate: new Date(),
        }),

        public readonly createStateMachine: (
            params: StepFunctions.CreateStateMachineInput
        ) => Promise<StepFunctions.CreateStateMachineOutput> = async (
            params: StepFunctions.CreateStateMachineInput
        ) => ({
            stateMachineArn: '',
            creationDate: new Date(),
        }),

        public readonly updateStateMachine: (
            params: StepFunctions.UpdateStateMachineInput
        ) => Promise<StepFunctions.UpdateStateMachineOutput> = async (
            params: StepFunctions.UpdateStateMachineInput
        ) => ({
            updateDate: new Date(),
        })
    ) {}
}

export class MockStsClient implements StsClient {
    public readonly regionCode: string
    public readonly getCallerIdentity: () => Promise<STS.GetCallerIdentityResponse>

    public constructor({
        regionCode = '',
        getCallerIdentity = async () => ({}),
    }: {
        regionCode?: string
        getCallerIdentity?(): Promise<STS.GetCallerIdentityResponse>
    }) {
        this.regionCode = regionCode
        this.getCallerIdentity = getCallerIdentity
    }
}

<<<<<<< HEAD
export class MockS3Client implements S3Client {
    public readonly regionCode: string

    public readonly createBucket: (request: CreateBucketRequest) => Promise<CreateBucketResponse>
    public readonly listBuckets: () => Promise<ListBucketsResponse>
    public readonly listFiles: (request: ListFilesRequest) => Promise<ListFilesResponse>
    public readonly createFolder: (request: CreateFolderRequest) => Promise<CreateFolderResponse>
    public readonly downloadFile: (request: DownloadFileRequest) => Promise<void>
    public readonly uploadFile: (request: UploadFileRequest) => Promise<void>
    public readonly listObjectVersions: (request: ListObjectVersionsRequest) => Promise<ListObjectVersionsResponse>
    public readonly listObjectVersionsIterable: (
        request: ListObjectVersionsRequest
    ) => AsyncIterableIterator<ListObjectVersionsResponse>
    public readonly deleteObject: (request: DeleteObjectRequest) => Promise<void>
    public readonly deleteObjects: (request: DeleteObjectsRequest) => Promise<DeleteObjectsResponse>
    public readonly deleteBucket: (request: DeleteBucketRequest) => Promise<void>

    public constructor({
        regionCode = '',
        createBucket = async (request: CreateBucketRequest) => ({ bucket: { name: '', region: '', arn: '' } }),
        listBuckets = async () => ({ buckets: [] }),
        listFiles = async (request: ListFilesRequest) => ({ files: [], folders: [] }),
        createFolder = async (request: CreateFolderRequest) => ({ folder: { name: '', path: '', arn: '' } }),
        downloadFile = async (request: DownloadFileRequest) => {},
        uploadFile = async (request: UploadFileRequest) => {},
        listObjectVersions = async (request: ListObjectVersionsRequest) => ({ objects: [] }),
        listObjectVersionsIterable = (request: ListObjectVersionsRequest) => asyncGenerator([]),
        deleteObject = async (request: DeleteObjectRequest) => {},
        deleteObjects = async (request: DeleteObjectsRequest) => ({ errors: [] }),
        deleteBucket = async (request: DeleteBucketRequest) => {},
    }: {
        regionCode?: string
        createBucket?(request: CreateBucketRequest): Promise<CreateBucketResponse>
        listBuckets?(): Promise<ListBucketsResponse>
        listFiles?(request: ListFilesRequest): Promise<ListFilesResponse>
        createFolder?(request: CreateFolderRequest): Promise<CreateFolderResponse>
        downloadFile?(request: DownloadFileRequest): Promise<void>
        uploadFile?(request: UploadFileRequest): Promise<void>
        listObjectVersions?(request: ListObjectVersionsRequest): Promise<ListObjectVersionsResponse>
        listObjectVersionsIterable?(
            request: ListObjectVersionsRequest
        ): AsyncIterableIterator<ListObjectVersionsResponse>
        deleteObject?(request: DeleteObjectRequest): Promise<void>
        deleteObjects?(request: DeleteObjectsRequest): Promise<DeleteObjectsResponse>
        deleteBucket?(request: DeleteBucketRequest): Promise<void>
    }) {
        this.regionCode = regionCode
        this.createBucket = createBucket
        this.listBuckets = listBuckets
        this.listFiles = listFiles
        this.createFolder = createFolder
        this.downloadFile = downloadFile
        this.uploadFile = uploadFile
        this.listObjectVersions = listObjectVersions
        this.listObjectVersionsIterable = listObjectVersionsIterable
        this.deleteObject = deleteObject
        this.deleteObjects = deleteObjects
        this.deleteBucket = deleteBucket
    }
=======
export class MockSsmDocumentClient implements SsmDocumentClient {
    public constructor(
        public readonly regionCode: string = '',

        public readonly listDocuments: () => AsyncIterableIterator<SSM.DocumentIdentifier> = () => asyncGenerator([]),

        public readonly listDocumentVersions: (
            documentName: string
        ) => AsyncIterableIterator<SSM.Types.DocumentVersionInfo> = (documentName: string) => asyncGenerator([]),

        public readonly getDocument: (
            documentName: string,
            documentVersion?: string
        ) => Promise<SSM.Types.GetDocumentResult> = async (documentName: string, documentVersion?: string) =>
            ({
                Name: '',
                DocumentType: '',
                Content: '',
                DocumentFormat: '',
            } as SSM.Types.GetDocumentResult),

        public readonly createDocument: (
            request: SSM.Types.CreateDocumentRequest
        ) => Promise<SSM.Types.CreateDocumentResult> = async (request: SSM.Types.CreateDocumentRequest) => ({}),

        public readonly updateDocument: (
            request: SSM.Types.UpdateDocumentRequest
        ) => Promise<SSM.Types.UpdateDocumentResult> = async (request: SSM.Types.UpdateDocumentRequest) => ({})
    ) {}
>>>>>>> 3c8eb82c
}<|MERGE_RESOLUTION|>--- conflicted
+++ resolved
@@ -45,11 +45,8 @@
     schemaClient: SchemaClient
     stepFunctionsClient: StepFunctionsClient
     stsClient: StsClient
-<<<<<<< HEAD
     s3Client: S3Client
-=======
     ssmDocumentClient: SsmDocumentClient
->>>>>>> 3c8eb82c
 }
 
 export class MockToolkitClientBuilder implements ToolkitClientBuilder {
@@ -64,11 +61,8 @@
             schemaClient: new MockSchemaClient(),
             stepFunctionsClient: new MockStepFunctionsClient(),
             stsClient: new MockStsClient({}),
-<<<<<<< HEAD
             s3Client: new MockS3Client({}),
-=======
             ssmDocumentClient: new MockSsmDocumentClient(),
->>>>>>> 3c8eb82c
             ...overrideClients,
         }
     }
@@ -105,13 +99,12 @@
         return this.clients.stsClient
     }
 
-<<<<<<< HEAD
     public createS3Client(regionCode: string): S3Client {
         return this.clients.s3Client
-=======
+    }
+
     public createSsmClient(regionCode: string): SsmDocumentClient {
         return this.clients.ssmDocumentClient
->>>>>>> 3c8eb82c
     }
 }
 
@@ -354,7 +347,6 @@
     }
 }
 
-<<<<<<< HEAD
 export class MockS3Client implements S3Client {
     public readonly regionCode: string
 
@@ -414,7 +406,8 @@
         this.deleteObjects = deleteObjects
         this.deleteBucket = deleteBucket
     }
-=======
+}
+
 export class MockSsmDocumentClient implements SsmDocumentClient {
     public constructor(
         public readonly regionCode: string = '',
@@ -444,5 +437,4 @@
             request: SSM.Types.UpdateDocumentRequest
         ) => Promise<SSM.Types.UpdateDocumentResult> = async (request: SSM.Types.UpdateDocumentRequest) => ({})
     ) {}
->>>>>>> 3c8eb82c
 }