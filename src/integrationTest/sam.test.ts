--- conflicted
+++ resolved
@@ -22,15 +22,10 @@
 import { waitUntil } from '../shared/utilities/timeoutUtils'
 import { AwsSamDebuggerConfiguration } from '../shared/sam/debugger/awsSamDebugConfiguration.gen'
 import { ext } from '../shared/extensionGlobals'
-<<<<<<< HEAD
 import { AwsSamTargetType } from '../shared/sam/debugger/awsSamDebugConfiguration'
-
-const projectFolder = getTestWorkspaceFolder()
-=======
 import { closeAllEditors } from '../shared/utilities/vsCodeUtils'
 import { insertTextIntoFile } from '../shared/utilities/textUtilities'
 const projectFolder = testUtils.getTestWorkspaceFolder()
->>>>>>> c222d7f4
 
 /* Test constants go here */
 const CODELENS_TIMEOUT: number = 60000
@@ -44,6 +39,9 @@
  * For Go and Python this is because the extensions used do not support our minimum
  */
 const SKIP_LANGUAGES_ON_MIN = ['python', 'go']
+
+/** Go can't handle API tests yet */
+const SKIP_LANGUAGES_ON_API = ['go']
 
 interface TestScenario {
     displayName: string
@@ -571,13 +569,11 @@
                     }
                 })
 
-<<<<<<< HEAD
                 it('target=api: invokes and attaches on debug request (F5)', async function () {
-                    if (vscode.version.startsWith('1.42') && scenario.language === 'python') {
-=======
-                it('invokes and attaches on debug request (F5)', async function () {
-                    if (vscode.version.startsWith('1.42') && SKIP_LANGUAGES_ON_MIN.includes(scenario.language)) {
->>>>>>> c222d7f4
+                    if (
+                        (vscode.version.startsWith('1.42') && SKIP_LANGUAGES_ON_MIN.includes(scenario.language)) ||
+                        SKIP_LANGUAGES_ON_API.includes(scenario.language)
+                    ) {
                         this.skip()
                     }
 
@@ -592,7 +588,7 @@
                 })
 
                 it('target=template: invokes and attaches on debug request (F5)', async function () {
-                    if (vscode.version.startsWith('1.42') && scenario.language === 'python') {
+                    if (vscode.version.startsWith('1.42') && SKIP_LANGUAGES_ON_MIN.includes(scenario.language)) {
                         this.skip()
                     }
 
