--- conflicted
+++ resolved
@@ -26,15 +26,9 @@
 import { CancellationError } from '../../shared/utilities/timeoutUtils'
 
 export const awsBuilderIdSsoProfile = createBuilderIdProfile()
-<<<<<<< HEAD
-// No connections are valid within C9
+// No connections are valid within C9 classic
 export const isValidCodeWhispererConnection = (conn: Connection): conn is SsoConnection =>
-    !isCloud9() && isSsoConnection(conn) && hasScopes(conn, codewhispererScopes)
-=======
-// No connections are valid within C9 classic
-const isValidCodeWhispererConnection = (conn: Connection): conn is SsoConnection =>
     !isCloud9('classic') && isSsoConnection(conn) && hasScopes(conn, codewhispererScopes)
->>>>>>> 5cd999fb
 
 export class AuthUtil {
     static #instance: AuthUtil
