--- conflicted
+++ resolved
@@ -23,25 +23,9 @@
     // `Any` is used as type hack to avoid errors when recreating the object.
     if (uri.query) {
         try {
-<<<<<<< HEAD
-            const queryObject = JSON.parse(uri.query)
-            const params: CloudWatchLogsParameters = {
-                filterPattern: queryObject.filterPattern,
-                startTime: queryObject.startTime,
-                limit: queryObject.limit,
-                streamName: queryObject.streamName,
-            }
-            return (
-                uri.path +
-                `:${params.filterPattern ?? ''}:${params.startTime ?? ''}: ${params.limit ?? ''}: ${
-                    params.streamName ?? ''
-                }`
-            )
-=======
             const { filterPattern, startTime, limit, streamName } = parseCloudWatchLogsUri(uri).parameters
             const parts = [uri.path, filterPattern, startTime, limit, streamName]
             return parts.map(p => p ?? '').join(':')
->>>>>>> 9507db20
         } catch {
             throw new Error(
                 `Unable to parse ${uri.query} into JSON and therefore cannot key uri with path: ${uri.path}`
@@ -99,7 +83,6 @@
     return vscode.Uri.parse(uriStr)
 }
 
-<<<<<<< HEAD
 /**
  * Finds occurences of text in the document.
  * @param document
@@ -131,6 +114,4 @@
     return ranges
 }
 
-=======
->>>>>>> 9507db20
 export class CloudWatchLogsSettings extends fromExtensionManifest('aws.cwl', { limit: Number }) {}