{
    "types": [
        {
            "name": "ec2ConnectionType",
            "type": "string",
            "allowedValues": ["remoteDesktop", "ssh", "scp", "ssm"],
            "description": "Ec2 Connection Methods"
        },
        {
            "name": "documentFormat",
            "type": "string",
            "allowedValues": ["JSON, YAML"],
            "description": "SSM Create document format selection"
        },
        {
            "name": "ssmOperation",
            "type": "string",
            "allowedValues": ["Create", "Update"],
            "description": "SSM Publish Document operation type"
        },
        {
            "name": "starterTemplate",
            "type": "string",
            "description": "Starter template chosen during create document"
        },
        {
            "name": "command",
            "type": "string",
            "description": "The id of a VS Code command"
        },
        {
            "name": "debounceCount",
            "type": "int",
            "description": "Number of times the telemetry event was debounced before emission"
        },
        {
            "name": "cli",
            "type": "string",
            "description": "Installed CLI"
        },
        {
            "name": "mynahContext",
            "type": "string",
            "description": "Event specific metadata object, serialised as a JSON string"
        },
        {
            "name": "mynahSearchId",
            "type": "string",
            "description": "Identifies a unique search interaction"
        },
        {
            "name": "mynahViewId",
            "type": "string",
            "description": "Identifies panel in which search form is rendered"
        }
    ],
    "metrics": [
        {
            "name": "vscode_executeCommand",
            "description": "Emitted whenever a registered Toolkit command is executed",
            "passive": true,
            "metadata": [
                {
                    "type": "command"
                },
                {
                    "type": "debounceCount",
                    "required": false
                },
                {
                    "type": "duration"
                },
                {
                    "type": "result"
                },
                {
                    "type": "reason",
                    "required": false
                }
            ]
        },
        {
            "name": "aws_autoUpdateBeta",
            "description": "Emitted whenever the Toolkit checks, and potentially installs, a beta version",
            "passive": true
        },
        {
            "name": "aws_installCli",
            "description": "Called after attempting to install a local copy of a missing CLI",
            "metadata": [
                {
                    "type": "result"
                },
                {
                    "type": "cli"
                }
            ]
        },
        {
            "name": "ssm_createDocument",
            "description": "An SSM Document is created locally",
            "unit": "None",
            "metadata": [
                {
                    "type": "result"
                },
                {
                    "type": "documentFormat",
                    "required": false
                },
                {
                    "type": "starterTemplate",
                    "required": false
                }
            ]
        },
        {
            "name": "ssm_deleteDocument",
            "description": "An SSM Document is deleted",
            "unit": "None",
            "metadata": [
                {
                    "type": "result"
                }
            ]
        },
        {
            "name": "ssm_executeDocument",
            "description": "An SSM Document is deleted",
            "unit": "None",
            "metadata": [
                {
                    "type": "result"
                }
            ]
        },
        {
            "name": "ssm_openDocument",
            "description": "An SSM Document is opened locally",
            "unit": "None",
            "metadata": [
                {
                    "type": "result"
                }
            ]
        },
        {
            "name": "ssm_publishDocument",
            "description": "SSM Document related metrics for create and update",
            "unit": "None",
            "metadata": [
                {
                    "type": "result"
                },
                {
                    "type": "ssmOperation"
                }
            ]
        },
        {
            "name": "ssm_updateDocumentVersion",
            "description": "SSM Document related metrics for updating document default version",
            "unit": "None",
            "metadata": [
                {
                    "type": "result"
                }
            ]
        },
        {
            "name": "stepfunctions_createStateMachineFromTemplate",
            "description": ""
        },
        {
            "name": "stepfunctions_downloadStateMachineDefinition",
            "description": "",
            "unit": "None",
            "metadata": [
                {
                    "type": "result"
                }
            ]
        },
        {
            "name": "stepfunctions_executeStateMachine",
            "description": "",
            "unit": "None",
            "metadata": [
                {
                    "type": "result"
                }
            ]
        },
        {
            "name": "stepfunctions_executeStateMachineView",
            "description": ""
        },
        {
            "name": "stepfunctions_previewstatemachine",
            "description": ""
        },
        {
            "name": "vscode_activeRegions",
            "description": "Record the number of active regions at startup and when regions are added/removed",
            "unit": "Count",
            "passive": true
        },
        {
            "name": "aws_showExplorerErrorDetails",
            "description": "Called when getting more details about errors thrown by the explorer",
            "metadata": [
                {
                    "type": "result"
                }
            ]
        },
        {
            "name": "aws_showRegion",
            "description": "Records a call to add a region to the explorer"
        },
        {
            "name": "aws_hideRegion",
            "description": "Records a call to remove a region from the explorer"
        },
        {
            "name": "sam_detect",
            "description": "Called when detecting the location of the SAM CLI",
            "metadata": [
                {
                    "type": "result"
                }
            ],
            "passive": true
        },
        {
            "name": "cdk_explorerDisabled",
            "description": "Called when expanding the CDK explorer is disabled"
        },
        {
            "name": "cdk_explorerEnabled",
            "description": "Called when the CDK explorer is enabled"
        },
        {
            "name": "cdk_appExpanded",
            "description": "Called when the CDK explorer is expanded"
        },
        {
            "name": "cdk_provideFeedback",
            "description": "Called when providing feedback for CDK"
        },
        {
            "name": "cdk_help",
            "description": "Called when clicking on help for CDK"
        },
        {
            "name": "cdk_refreshExplorer",
            "description": "Called when refreshing the CDK explorer"
        },
        {
            "name": "sam_attachDebugger",
            "description": "Called after trying to attach a debugger to a local sam invoke",
            "metadata": [
                {
                    "type": "result"
                },
                {
                    "type": "lambdaPackageType"
                },
                {
                    "type": "runtime"
                },
                {
                    "type": "attempts"
                },
                {
                    "type": "duration"
                },
                {
                    "type": "lambdaArchitecture",
                    "required": false
                }
            ]
        },
        {
            "name": "sam_openConfigUi",
            "description": "Called after opening the SAM Config UI"
<<<<<<< HEAD
        },
        {
            "name": "codewhisperer_serviceInvocation",
            "description": "Client side invocation of the CodeWhisperer service for suggestion",
            "metadata": [
                {
                    "type": "codewhispererAutomatedTriggerType",
                    "required": false
                },
                {
                    "type": "codewhispererCompletionType",
                    "required": false
                },
                {
                    "type": "codewhispererCursorOffset"
                },
                {
                    "type": "codewhispererLanguage"
                },
                {
                    "type": "codewhispererLastSuggestionIndex",
                    "required": false
                },
                {
                    "type": "codewhispererLineNumber"
                },
                {
                    "type": "codewhispererRequestId",
                    "required": false
                },
                {
                    "type": "codewhispererRuntime",
                    "required": false
                },
                {
                    "type": "codewhispererRuntimeSource",
                    "required": false
                },
                {
                    "type": "codewhispererSessionId",
                    "required": false
                },
                {
                    "type": "codewhispererSupplementalContextTimeout",
                    "required": false
                },
                {
                    "type": "codewhispererSupplementalContextIsUtg",
                    "required": false
                },
                {
                    "type": "codewhispererSupplementalContextLatency",
                    "required": false
                },
                {
                    "type": "codewhispererSupplementalContextLength",
                    "required": false
                },
                {
                    "type": "codewhispererTriggerType"
                },
                {
                    "type": "duration"
                },
                {
                    "type": "reason",
                    "required": false
                },
                {
                    "type": "result"
                },
                {
                    "type": "credentialStartUrl",
                    "required": false
                },
                {
                    "type": "codewhispererImportRecommendationEnabled",
                    "required": false
                },
                {
                    "type": "codewhispererUserGroup"
                }
            ]
        },
        {
            "name": "codewhisperer_codePercentage",
            "description": "Percentage of user tokens against suggestions until 5 mins of time",
            "metadata": [
                {
                    "type": "codewhispererAcceptedTokens"
                },
                {
                    "type": "codewhispererLanguage"
                },
                {
                    "type": "codewhispererPercentage"
                },
                {
                    "type": "codewhispererTotalTokens"
                },
                {
                    "type": "codewhispererUserGroup"
                },
                {
                    "type": "reason",
                    "required": false
                },
                {
                    "type": "successCount"
                }
            ],
            "passive": true
        },
        {
            "name": "codewhisperer_userDecision",
            "description": "User acceptance or rejection of each suggestion returned by the CodeWhisperer service request",
            "metadata": [
                {
                    "type": "codewhispererCompletionType"
                },
                {
                    "type": "codewhispererLanguage"
                },
                {
                    "type": "codewhispererPaginationProgress",
                    "required": false
                },
                {
                    "type": "codewhispererRequestId"
                },
                {
                    "type": "codewhispererRuntime",
                    "required": false
                },
                {
                    "type": "codewhispererRuntimeSource",
                    "required": false
                },
                {
                    "type": "codewhispererSessionId",
                    "required": false
                },
                {
                    "type": "codewhispererSuggestionIndex"
                },
                {
                    "type": "codewhispererSuggestionReferenceCount"
                },
                {
                    "type": "codewhispererSuggestionReferences",
                    "required": false
                },
                {
                    "type": "codewhispererSuggestionImportCount",
                    "required": false
                },
                {
                    "type": "codewhispererSuggestionState"
                },
                {
                    "type": "codewhispererSupplementalContextTimeout",
                    "required": false
                },
                {
                    "type": "codewhispererSupplementalContextIsUtg",
                    "required": false
                },
                {
                    "type": "codewhispererSupplementalContextLength",
                    "required": false
                },
                {
                    "type": "codewhispererTriggerType"
                },
                {
                    "type": "credentialStartUrl",
                    "required": false
                },
                {
                    "type": "codewhispererUserGroup"
                }
            ]
        },
        {
            "name": "codewhisperer_userTriggerDecision",
            "description": "User decision aggregated at trigger level",
            "metadata": [
                {
                    "type": "codewhispererSessionId",
                    "required": false
                },
                {
                    "type": "codewhispererFirstRequestId"
                },
                {
                    "type": "credentialStartUrl",
                    "required": false
                },
                {
                    "type": "codewhispererIsPartialAcceptance",
                    "required": false
                },
                {
                    "type": "codewhispererPartialAcceptanceCount",
                    "required": false
                },
                {
                    "type": "codewhispererCharactersAccepted",
                    "required": false
                },
                {
                    "type": "codewhispererCharactersRecommended",
                    "required": false
                },
                {
                    "type": "reason",
                    "required": false
                },
                {
                    "type": "codewhispererCompletionType"
                },
                {
                    "type": "codewhispererLanguage"
                },
                {
                    "type": "codewhispererTriggerType"
                },
                {
                    "type": "codewhispererAutomatedTriggerType",
                    "required": false
                },
                {
                    "type": "codewhispererLineNumber"
                },
                {
                    "type": "codewhispererCursorOffset"
                },
                {
                    "type": "codewhispererSuggestionCount"
                },
                {
                    "type": "codewhispererSuggestionImportCount"
                },
                {
                    "type": "codewhispererTotalShownTime",
                    "required": false
                },
                {
                    "type": "codewhispererTriggerCharacter",
                    "required": false
                },
                {
                    "type": "codewhispererTypeaheadLength"
                },
                {
                    "type": "codewhispererTimeSinceLastDocumentChange",
                    "required": false
                },
                {
                    "type": "codewhispererTimeSinceLastUserDecision",
                    "required": false
                },
                {
                    "type": "codewhispererTimeToFirstRecommendation",
                    "required": false
                },
                {
                    "type": "codewhispererPreviousSuggestionState",
                    "required": false
                },
                {
                    "type": "codewhispererSuggestionState"
                },
                {
                    "type": "codewhispererClassifierResult",
                    "required": false
                },
                {
                    "type": "codewhispererSupplementalContextTimeout",
                    "required": false
                },
                {
                    "type": "codewhispererSupplementalContextIsUtg",
                    "required": false
                },
                {
                    "type": "codewhispererSupplementalContextLength",
                    "required": false
                },
                {
                    "type": "codewhispererClassifierThreshold",
                    "required": false
                },
                {
                    "type": "codewhispererUserGroup"
                }
            ]
        },
        {
            "name": "codewhisperer_userModification",
            "description": "Percentage of user modifications for the selected suggestion until a fixed period of time",
            "metadata": [
                {
                    "type": "codewhispererCompletionType"
                },
                {
                    "type": "codewhispererLanguage"
                },
                {
                    "type": "codewhispererModificationPercentage"
                },
                {
                    "type": "codewhispererRequestId"
                },
                {
                    "type": "codewhispererRuntime",
                    "required": false
                },
                {
                    "type": "codewhispererRuntimeSource",
                    "required": false
                },
                {
                    "type": "codewhispererSessionId",
                    "required": false
                },
                {
                    "type": "codewhispererSuggestionIndex"
                },
                {
                    "type": "codewhispererTriggerType"
                },
                {
                    "type": "credentialStartUrl",
                    "required": false
                },
                {
                    "type": "codewhispererUserGroup"
                }
            ]
        },
        {
            "name": "codewhisperer_perceivedLatency",
            "description": "The duration from user last modification to the first recommendation shown in milliseconds",
            "metadata": [
                {
                    "type": "codewhispererRequestId"
                },
                {
                    "type": "codewhispererSessionId",
                    "required": false
                },
                {
                    "type": "duration"
                },
                {
                    "type": "codewhispererTriggerType"
                },
                {
                    "type": "codewhispererCompletionType"
                },
                {
                    "type": "codewhispererLanguage"
                },
                {
                    "type": "credentialStartUrl",
                    "required": false
                },
                {
                    "type": "codewhispererUserGroup"
                }
            ]
        },
        {
            "name": "codewhisperer_clientComponentLatency",
            "description": "The latency from each CodeWhisperer components in milliseconds",
            "passive": true,
            "metadata": [
                {
                    "type": "codewhispererRequestId"
                },
                {
                    "type": "codewhispererSessionId"
                },
                {
                    "type": "codewhispererPreprocessingLatency"
                },
                {
                    "type": "codewhispererCredentialFetchingLatency"
                },
                {
                    "type": "codewhispererPostprocessingLatency"
                },
                {
                    "type": "codewhispererFirstCompletionLatency"
                },
                {
                    "type": "codewhispererEndToEndLatency"
                },
                {
                    "type": "codewhispererAllCompletionsLatency"
                },
                {
                    "type": "codewhispererCompletionType"
                },
                {
                    "type": "codewhispererTriggerType"
                },
                {
                    "type": "codewhispererLanguage"
                },
                {
                    "type": "credentialStartUrl",
                    "required": false
                },
                {
                    "type": "codewhispererUserGroup"
                }
            ]
        },
        {
            "name": "mynah_showResults",
            "description": "Emitted when search suggestions are rendered",
            "metadata": [
                {
                    "type": "mynahContext"
                },
                {
                    "type": "mynahSearchId"
                },
                {
                    "type": "mynahViewId"
                }
            ]
        },
        {
            "name": "mynah_submitFeedback",
            "description": "Emitted when user submits feedback",
            "metadata": [
                {
                    "type": "mynahContext"
                },
                {
                    "type": "mynahSearchId"
                },
                {
                    "type": "mynahViewId"
                }
            ]
        },
        {
            "name": "mynah_updateQueryContext",
            "description": "Emitted when user updates search query context",
            "metadata": [
                {
                    "type": "mynahContext"
                },
                {
                    "type": "mynahSearchId"
                },
                {
                    "type": "mynahViewId"
                }
            ]
        },
        {
            "name": "mynah_updatePanelState",
            "description": "Emitted when mynah search panel goes in/out of focus",
            "metadata": [
                {
                    "type": "mynahContext"
                },
                {
                    "type": "mynahViewId"
                }
            ]
        },
        {
            "name": "mynah_updateExtensionState",
            "description": "Emitted when extension activates/deactivates",
            "metadata": [
                {
                    "type": "mynahContext"
                }
            ],
            "passive": true
        },
        {
            "name": "mynah_updateLiveSearchState",
            "description": "Emitted when mynah live search state (running, paused or stopped) changes",
            "metadata": [
                {
                    "type": "mynahContext"
                }
            ]
        },
        {
            "name": "mynah_viewNotification",
            "description": "Emitted when user sees a notification",
            "metadata": [
                {
                    "type": "mynahContext"
                }
            ]
        },
        {
            "name": "mynah_actOnNotification",
            "description": "Emitted when user interacts with a notification",
            "metadata": [
                {
                    "type": "mynahContext"
                }
            ]
        },
        {
            "name": "mynah_selectAutocompleteSuggestion",
            "description": "Emitted when user selects a autocomplete suggested query",
            "metadata": [
                {
                    "type": "mynahContext"
                }
            ]
        },
        {
            "name": "mynah_showCodeDetails",
            "description": "Emitted when user clicks on a code block in search pane",
            "metadata": [
                {
                    "type": "mynahContext"
                },
                {
                    "type": "mynahSearchId"
                },
                {
                    "type": "mynahViewId"
                }
            ]
        },
        {
            "name": "mynah_showSearchHistory",
            "description": "Emitted when user clicks on search history button"
        },
        {
            "name": "mynah_search",
            "description": "Emitted when user performs a search",
            "metadata": [
                {
                    "type": "mynahContext"
                },
                {
                    "type": "mynahSearchId"
                },
                {
                    "type": "mynahViewId"
                }
            ]
        },
        {
            "name": "mynah_interactWithSuggestion",
            "description": "Emitted when user interacts with a search suggestion",
            "metadata": [
                {
                    "type": "mynahContext"
                },
                {
                    "type": "mynahSearchId"
                },
                {
                    "type": "mynahViewId"
                }
            ]
        },
        {
            "name": "mynah_updateErrorState",
            "description": "Emitted when an error is observed or cleared in the IDE",
            "metadata": [
                {
                    "type": "mynahContext"
                }
            ]
        },
        {
            "name": "mynah_heartbeat",
            "description": "Emitted when the user is actively using the IDE",
            "metadata": [
                {
                    "type": "mynahContext"
                }
            ]
        },
        {
            "name": "mynah_clearSearch",
            "description": "Emitted when user clears the search form",
            "metadata": [
                {
                    "type": "mynahSearchId"
                },
                {
                    "type": "mynahViewId"
                }
            ]
        },
        {
            "name": "mynah_changeTab",
            "description": "When user changes the tab",
            "metadata": [
                {
                    "type": "mynahContext"
                },
                {
                    "type": "mynahViewId"
                }
            ]
=======
>>>>>>> 37c61d3d
        }
    ]
}<|MERGE_RESOLUTION|>--- conflicted
+++ resolved
@@ -284,7 +284,6 @@
         {
             "name": "sam_openConfigUi",
             "description": "Called after opening the SAM Config UI"
-<<<<<<< HEAD
         },
         {
             "name": "codewhisperer_serviceInvocation",
@@ -898,8 +897,6 @@
                     "type": "mynahViewId"
                 }
             ]
-=======
->>>>>>> 37c61d3d
         }
     ]
 }