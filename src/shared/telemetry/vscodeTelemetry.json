{
    "types": [
        {
            "name": "documentFormat",
            "type": "string",
            "allowedValues": ["JSON, YAML"],
            "description": "SSM Create document format selection"
        },
        {
            "name": "ssmOperation",
            "type": "string",
            "allowedValues": ["Create", "Update"],
            "description": "SSM Publish Document operation type"
        },
        {
            "name": "starterTemplate",
            "type": "string",
            "description": "Starter template chosen during create document"
        },
        {
            "name": "command",
            "type": "string",
            "description": "The id of a VS Code command"
        },
        {
            "name": "debounceCount",
            "type": "int",
            "description": "Number of times the telemetry event was debounced before emission"
        },
        {
<<<<<<< HEAD
            "name": "cli",
            "type": "string",
            "description": "Installed CLI"
=======
            "name": "mynahQuery",
            "type": "string",
            "description": "Text of a query"
        },
        {
            "name": "mynahQueryContext",
            "type": "string",
            "description": "Context keys of a query"
        },
        {
            "name": "mynahTrigger",
            "type": "string",
            "description": "Type of trigger for a search",
            "allowedValues": [
                "DEBUG_ERROR",
                "DIAGNOSTIC_ERROR",
                "GLOBAL_SEARCH",
                "SEARCH_PANE",
                "TERMINAL",
                "SEARCH_HISTORY",
                "CODE_SELECTION"
            ]
        },
        {
            "name": "mynahTriggerInteractionType",
            "type": "string",
            "description": "Interaction type for a search",
            "allowedValues": ["KEYBOARD", "CLICK", "MENU"]
        },
        {
            "name": "mynahCode",
            "type": "string",
            "description": "A fragment of text extracted from source code"
        },
        {
            "name": "mynahSourceId",
            "type": "string",
            "description": "Source file"
        },
        {
            "name": "mynahCodeQuery",
            "type": "string",
            "description": "Information extracted from source code"
        },
        {
            "name": "mynahImplicit",
            "type": "boolean",
            "description": "Whether the search is triggered implicitly or by user"
        },
        {
            "name": "mynahFromAutocomplete",
            "type": "boolean",
            "description": "If the search is an autocomplete search or not"
>>>>>>> b2dc00ab
        }
    ],
    "metrics": [
        {
            "name": "vscode_executeCommand",
            "description": "Emitted whenever a registered Toolkit command is executed",
            "passive": true,
            "metadata": [
                {
                    "type": "command"
                },
                {
                    "type": "debounceCount"
                },
                {
                    "type": "duration"
                },
                {
                    "type": "result"
                },
                {
                    "type": "reason",
                    "required": false
                }
            ]
        },
        {
            "name": "aws_autoUpdateBeta",
            "description": "Emitted whenever the Toolkit checks, and potentially installs, a beta version",
            "passive": true
        },
        {
            "name": "aws_installCli",
            "description": "Called after attempting to install a local copy of a missing CLI",
            "metadata": [{ "type": "result" }, { "type": "cli" }]
        },
        {
            "name": "aws_refreshCredentials",
            "description": "Emitted when credentials are automatically refreshed by the AWS SDK",
            "passive": true,
            "metadata": [
                {
                    "type": "result"
                },
                {
                    "type": "credentialType",
                    "required": false
                },
                {
                    "type": "credentialSourceId",
                    "required": false
                }
            ]
        },
        {
            "name": "ssm_createDocument",
            "description": "An SSM Document is created locally",
            "unit": "None",
            "metadata": [
                {
                    "type": "result"
                },
                {
                    "type": "documentFormat",
                    "required": false
                },
                {
                    "type": "starterTemplate",
                    "required": false
                }
            ]
        },
        {
            "name": "ssm_deleteDocument",
            "description": "An SSM Document is deleted",
            "unit": "None",
            "metadata": [
                {
                    "type": "result"
                }
            ]
        },
        {
            "name": "ssm_executeDocument",
            "description": "An SSM Document is deleted",
            "unit": "None",
            "metadata": [
                {
                    "type": "result"
                }
            ]
        },
        {
            "name": "ssm_openDocument",
            "description": "An SSM Document is opened locally",
            "unit": "None",
            "metadata": [
                {
                    "type": "result"
                }
            ]
        },
        {
            "name": "ssm_publishDocument",
            "description": "SSM Document related metrics for create and update",
            "unit": "None",
            "metadata": [
                {
                    "type": "result"
                },
                {
                    "type": "ssmOperation"
                }
            ]
        },
        {
            "name": "ssm_updateDocumentVersion",
            "description": "SSM Document related metrics for updating document default version",
            "unit": "None",
            "metadata": [
                {
                    "type": "result"
                }
            ]
        },
        {
            "name": "stepfunctions_createStateMachineFromTemplate",
            "description": ""
        },
        {
            "name": "stepfunctions_downloadStateMachineDefinition",
            "description": "",
            "unit": "None",
            "metadata": [
                {
                    "type": "result"
                }
            ]
        },
        {
            "name": "stepfunctions_executeStateMachine",
            "description": "",
            "unit": "None",
            "metadata": [
                {
                    "type": "result"
                }
            ]
        },
        {
            "name": "stepfunctions_executeStateMachineView",
            "description": ""
        },
        {
            "name": "stepfunctions_previewstatemachine",
            "description": ""
        },
        {
            "name": "vscode_activeRegions",
            "description": "Record the number of active regions at startup and when regions are added/removed",
            "unit": "Count",
            "passive": true
        },
        {
            "name": "aws_showExplorerErrorDetails",
            "description": "Called when getting more details about errors thrown by the explorer",
            "metadata": [
                {
                    "type": "result"
                }
            ]
        },
        {
            "name": "aws_showRegion",
            "description": "Records a call to add a region to the explorer"
        },
        {
            "name": "aws_hideRegion",
            "description": "Records a call to remove a region from the explorer"
        },
        {
            "name": "sam_detect",
            "description": "Called when detecting the location of the SAM CLI",
            "metadata": [
                {
                    "type": "result"
                }
            ],
            "passive": true
        },
        {
            "name": "cdk_explorerDisabled",
            "description": "Called when expanding the CDK explorer is disabled"
        },
        {
            "name": "cdk_explorerEnabled",
            "description": "Called when the CDK explorer is enabled"
        },
        {
            "name": "cdk_appExpanded",
            "description": "Called when the CDK explorer is expanded"
        },
        {
            "name": "cdk_provideFeedback",
            "description": "Called when providing feedback for CDK"
        },
        {
            "name": "cdk_help",
            "description": "Called when clicking on help for CDK"
        },
        {
            "name": "cdk_refreshExplorer",
            "description": "Called when refreshing the CDK explorer"
        },
        {
            "name": "sam_attachDebugger",
            "description": "Called after trying to attach a debugger to a local sam invoke",
            "metadata": [
                {
                    "type": "result"
                },
                {
                    "type": "lambdaPackageType"
                },
                {
                    "type": "runtime"
                },
                {
                    "type": "attempts"
                },
                {
                    "type": "duration"
                },
                {
                    "type": "lambdaArchitecture",
                    "required": false
                }
            ]
        },
        {
            "name": "sam_openConfigUi",
            "description": "Called after opening the SAM Config UI"
        },
        {
            "name": "mynah_activate",
            "description": "Emitted when Mynah is activated",
            "passive": true
        },
        {
            "name": "mynah_search",
            "description": "Emitted when user performs a search",
            "metadata": [
                {
                    "type": "mynahQuery"
                },
                {
                    "type": "mynahQueryContext",
                    "required": false
                },
                {
                    "type": "mynahTrigger"
                },
                {
                    "type": "mynahTriggerInteractionType",
                    "required": false
                },
                {
                    "type": "mynahCode",
                    "required": false
                },
                {
                    "type": "mynahSourceId",
                    "required": false
                },
                {
                    "type": "mynahCodeQuery",
                    "required": false
                },
                {
                    "type": "mynahImplicit",
                    "required": false
                },
                {
                    "type": "mynahFromAutocomplete",
                    "required": false
                }
            ]
        }
    ]
}<|MERGE_RESOLUTION|>--- conflicted
+++ resolved
@@ -28,11 +28,11 @@
             "description": "Number of times the telemetry event was debounced before emission"
         },
         {
-<<<<<<< HEAD
             "name": "cli",
             "type": "string",
             "description": "Installed CLI"
-=======
+        },
+        {
             "name": "mynahQuery",
             "type": "string",
             "description": "Text of a query"
@@ -86,7 +86,6 @@
             "name": "mynahFromAutocomplete",
             "type": "boolean",
             "description": "If the search is an autocomplete search or not"
->>>>>>> b2dc00ab
         }
     ],
     "metrics": [
