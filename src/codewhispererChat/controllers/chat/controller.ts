/*!
 * Copyright Amazon.com, Inc. or its affiliates. All Rights Reserved.
 * SPDX-License-Identifier: Apache-2.0
 */

import { EditorContextExtractor } from '../../editor/context/extractor'
import { ChatSessionStorage } from '../../storages/chatSession'
import { Messenger } from './messenger/messenger'
import {
    PromptMessage,
    ChatTriggerType,
    TriggerPayload,
    TabClosedMessage,
    InsertCodeAtCursorPosition,
    TriggerTabIDReceived,
    StopResponseMessage,
    CopyCodeToClipboard,
    ChatItemVotedMessage,
    ChatItemFeedbackMessage,
    TabCreatedMessage,
    TabChangedMessage,
    UIFocusMessage,
    ClickLink,
} from './model'
import { AppToWebViewMessageDispatcher } from '../../view/connector/connector'
import { MessagePublisher } from '../../../amazonq/messages/messagePublisher'
import { MessageListener } from '../../../amazonq/messages/messageListener'
import { EditorContentController } from '../../editor/context/contentController'
import { EditorContextCommand } from '../../commands/registerCommands'
import { PromptsGenerator } from './prompts/promptsGenerator'
import { TriggerEventsStorage } from '../../storages/triggerEvents'
import { randomUUID } from 'crypto'
import {
    CodeWhispererStreamingServiceException,
    GenerateAssistantResponseCommandOutput,
} from '@amzn/codewhisperer-streaming'
import { UserIntentRecognizer } from './userIntent/userIntentRecognizer'
import { CWCTelemetryHelper } from './telemetryHelper'
import { CodeWhispererTracker } from '../../../codewhisperer/tracker/codewhispererTracker'
import { getLogger } from '../../../shared/logger/logger'
import { triggerPayloadToChatRequest } from './chatRequest/converter'
import { OnboardingPageInteraction } from '../../../amazonq/onboardingPage/model'

export interface ChatControllerMessagePublishers {
    readonly processPromptChatMessage: MessagePublisher<PromptMessage>
    readonly processTabCreatedMessage: MessagePublisher<TabCreatedMessage>
    readonly processTabClosedMessage: MessagePublisher<TabClosedMessage>
    readonly processTabChangedMessage: MessagePublisher<TabChangedMessage>
    readonly processInsertCodeAtCursorPosition: MessagePublisher<InsertCodeAtCursorPosition>
    readonly processCopyCodeToClipboard: MessagePublisher<CopyCodeToClipboard>
    readonly processContextMenuCommand: MessagePublisher<EditorContextCommand>
    readonly processTriggerTabIDReceived: MessagePublisher<TriggerTabIDReceived>
    readonly processStopResponseMessage: MessagePublisher<StopResponseMessage>
    readonly processChatItemVotedMessage: MessagePublisher<ChatItemVotedMessage>
    readonly processChatItemFeedbackMessage: MessagePublisher<ChatItemFeedbackMessage>
    readonly processUIFocusMessage: MessagePublisher<UIFocusMessage>
<<<<<<< HEAD
    readonly processLinkClicked: MessagePublisher<ClickLink>
=======
    readonly processOnboardingPageInteraction: MessagePublisher<OnboardingPageInteraction>
>>>>>>> 72fce16f
}

export interface ChatControllerMessageListeners {
    readonly processPromptChatMessage: MessageListener<PromptMessage>
    readonly processTabCreatedMessage: MessageListener<TabCreatedMessage>
    readonly processTabClosedMessage: MessageListener<TabClosedMessage>
    readonly processTabChangedMessage: MessageListener<TabChangedMessage>
    readonly processInsertCodeAtCursorPosition: MessageListener<InsertCodeAtCursorPosition>
    readonly processCopyCodeToClipboard: MessageListener<CopyCodeToClipboard>
    readonly processContextMenuCommand: MessageListener<EditorContextCommand>
    readonly processTriggerTabIDReceived: MessageListener<TriggerTabIDReceived>
    readonly processStopResponseMessage: MessageListener<StopResponseMessage>
    readonly processChatItemVotedMessage: MessageListener<ChatItemVotedMessage>
    readonly processChatItemFeedbackMessage: MessageListener<ChatItemFeedbackMessage>
    readonly processUIFocusMessage: MessageListener<UIFocusMessage>
<<<<<<< HEAD
    readonly processLinkClicked: MessageListener<ClickLink>
=======
    readonly processOnboardingPageInteraction: MessageListener<OnboardingPageInteraction>
>>>>>>> 72fce16f
}

export class ChatController {
    private readonly sessionStorage: ChatSessionStorage
    private readonly triggerEventsStorage: TriggerEventsStorage
    private readonly messenger: Messenger
    private readonly editorContextExtractor: EditorContextExtractor
    private readonly editorContentController: EditorContentController
    private readonly promptGenerator: PromptsGenerator
    private readonly userIntentRecognizer: UserIntentRecognizer
    private readonly telemetryHelper: CWCTelemetryHelper

    public constructor(
        private readonly chatControllerMessageListeners: ChatControllerMessageListeners,
        appsToWebViewMessagePublisher: MessagePublisher<any>
    ) {
        this.sessionStorage = new ChatSessionStorage()
        this.triggerEventsStorage = new TriggerEventsStorage()
        this.telemetryHelper = new CWCTelemetryHelper(this.sessionStorage, this.triggerEventsStorage)
        this.messenger = new Messenger(
            new AppToWebViewMessageDispatcher(appsToWebViewMessagePublisher),
            this.telemetryHelper
        )
        this.editorContextExtractor = new EditorContextExtractor()
        this.editorContentController = new EditorContentController()
        this.promptGenerator = new PromptsGenerator()
        this.userIntentRecognizer = new UserIntentRecognizer()

        this.chatControllerMessageListeners.processPromptChatMessage.onMessage(data => {
            this.processPromptChatMessage(data)
        })

        this.chatControllerMessageListeners.processTabCreatedMessage.onMessage(data => {
            this.processTabCreateMessage(data)
        })

        this.chatControllerMessageListeners.processTabClosedMessage.onMessage(data => {
            this.processTabCloseMessage(data)
        })

        this.chatControllerMessageListeners.processTabChangedMessage.onMessage(data => {
            this.processTabChangedMessage(data)
        })

        this.chatControllerMessageListeners.processInsertCodeAtCursorPosition.onMessage(data => {
            this.processInsertCodeAtCursorPosition(data)
        })

        this.chatControllerMessageListeners.processCopyCodeToClipboard.onMessage(data => {
            this.processCopyCodeToClipboard(data)
        })

        this.chatControllerMessageListeners.processContextMenuCommand.onMessage(data => {
            this.processContextMenuCommand(data)
        })

        this.chatControllerMessageListeners.processTriggerTabIDReceived.onMessage(data => {
            this.processTriggerTabIDReceived(data)
        })

        this.chatControllerMessageListeners.processStopResponseMessage.onMessage(data => {
            this.processStopResponseMessage(data)
        })

        this.chatControllerMessageListeners.processChatItemVotedMessage.onMessage(data => {
            this.processChatItemVotedMessage(data)
        })

        this.chatControllerMessageListeners.processChatItemFeedbackMessage.onMessage(data => {
            this.processChatItemFeedbackMessage(data)
        })

        this.chatControllerMessageListeners.processUIFocusMessage.onMessage(data => {
            this.processUIFocusMessage(data)
        })

<<<<<<< HEAD
        this.chatControllerMessageListeners.processLinkClicked.onMessage(data => {
            this.processLinkClicked(data)
        })
    }

    private async processLinkClicked(message: ClickLink) {
        console.log('About to send telemetry event for link click')
        console.log('ClickLink message: ' + JSON.stringify(message))
        this.telemetryHelper.recordInteractWithMessage(message)
=======
        this.chatControllerMessageListeners.processOnboardingPageInteraction.onMessage(data => {
            this.processOnboardingPageInteraction(data)
        })
    }

    private processOnboardingPageInteraction(interaction: OnboardingPageInteraction) {
        this.editorContextExtractor
            .extractContextForTrigger('OnboardingPageInteraction')
            .then(context => {
                const triggerID = randomUUID()

                const prompt = this.promptGenerator.generateForOnboardingPageInteraction(interaction)

                this.messenger.sendOnboardingPageInteractionMessage(interaction, triggerID)

                this.triggerEventsStorage.addTriggerEvent({
                    id: triggerID,
                    tabID: undefined,
                    message: prompt,
                    type: 'onboarding_page_interaction',
                    context,
                    onboardingPageInteraction: interaction,
                })

                this.generateResponse(
                    {
                        message: prompt,
                        trigger: ChatTriggerType.ChatMessage,
                        query: undefined,
                        codeSelection: context?.focusAreaContext?.selectionInsideExtendedCodeBlock,
                        fileText: context?.focusAreaContext?.extendedCodeBlock,
                        fileLanguage: context?.activeFileContext?.fileLanguage,
                        filePath: context?.activeFileContext?.filePath,
                        matchPolicy: context?.activeFileContext?.matchPolicy,
                        codeQuery: context?.focusAreaContext?.names,
                        userIntent: this.userIntentRecognizer.getFromOnboardingPageInteraction(interaction),
                    },
                    triggerID
                )
            })
            .catch(e => {
                this.processException(e, '')
            })
>>>>>>> 72fce16f
    }

    private async processChatItemFeedbackMessage(message: ChatItemFeedbackMessage) {
        await this.telemetryHelper.recordFeedback(message)
    }

    private async processChatItemVotedMessage(message: ChatItemVotedMessage) {
        this.telemetryHelper.recordInteractWithMessage(message)
    }

    private async processStopResponseMessage(message: StopResponseMessage) {
        const session = this.sessionStorage.getSession(message.tabID)
        session.tokenSource.cancel()
    }

    private async processTriggerTabIDReceived(message: TriggerTabIDReceived) {
        this.triggerEventsStorage.updateTriggerEventTabIDFromUnknown(message.triggerID, message.tabID)
    }

    private async processInsertCodeAtCursorPosition(message: InsertCodeAtCursorPosition) {
        this.editorContentController.insertTextAtCursorPosition(message.code, (editor, cursorStart) => {
            CodeWhispererTracker.getTracker().enqueue({
                conversationID: this.telemetryHelper.getConversationId(message.tabID) ?? '',
                messageID: message.messageId,
                time: new Date(),
                fileUrl: editor.document.uri,
                startPosition: cursorStart,
                endPosition: editor.selection.active,
                originalString: message.code,
            })
        })
        this.telemetryHelper.recordInteractWithMessage(message)
    }

    private async processCopyCodeToClipboard(message: CopyCodeToClipboard) {
        this.telemetryHelper.recordInteractWithMessage(message)
    }

    private async processTabCreateMessage(message: TabCreatedMessage) {
        // this.telemetryHelper.recordOpenChat(message.tabOpenInteractionType)
    }

    private async processTabCloseMessage(message: TabClosedMessage) {
        this.sessionStorage.deleteSession(message.tabID)
        this.triggerEventsStorage.removeTabEvents(message.tabID)
        // this.telemetryHelper.recordCloseChat(message.tabID)
    }

    private async processTabChangedMessage(message: TabChangedMessage) {
        if (message.prevTabID) {
            this.telemetryHelper.recordExitFocusConversation(message.prevTabID)
        }
        this.telemetryHelper.recordEnterFocusConversation(message.tabID)
    }

    private async processUIFocusMessage(message: UIFocusMessage) {
        switch (message.type) {
            case 'focus':
                this.telemetryHelper.recordEnterFocusChat()
                break
            case 'blur':
                this.telemetryHelper.recordExitFocusChat()
                break
        }
    }

    private processException(e: any, tabID: string) {
        let errorMessage = ''
        let requestID = undefined
        const defaultMessage = 'Failed to get response'
        if (typeof e === 'string') {
            errorMessage = e.toUpperCase()
        } else if (e instanceof SyntaxError) {
            // Workaround to handle case when LB returns web-page with error and our client doesn't return proper exception
            // eslint-disable-next-line no-prototype-builtins
            if (e.hasOwnProperty('$response')) {
                type exceptionKeyType = keyof typeof e
                const responseKey = '$response' as exceptionKeyType
                const response = e[responseKey]

                let reason

                if (response) {
                    type responseKeyType = keyof typeof response
                    const reasonKey = 'reason' as responseKeyType
                    reason = response[reasonKey]
                }

                errorMessage = reason ? (reason as string) : defaultMessage
            } else {
                errorMessage = defaultMessage
            }
        } else if (e instanceof CodeWhispererStreamingServiceException) {
            errorMessage = e.message
            requestID = e.$metadata.requestId
        } else if (e instanceof Error) {
            errorMessage = e.message
        }

        this.messenger.sendErrorMessage(errorMessage, tabID, requestID)
        getLogger().error(`error: ${errorMessage} tabID: ${tabID} requestID: ${requestID}`)

        this.sessionStorage.deleteSession(tabID)
    }

    private async processContextMenuCommand(command: EditorContextCommand) {
        // Just open the chat panel in this case
        if (!this.editorContextExtractor.isCodeBlockSelected() && command.type === 'aws.amazonq.sendToPrompt') {
            return
        }

        this.editorContextExtractor
            .extractContextForTrigger('ContextMenu')
            .then(context => {
                const triggerID = randomUUID()

                if (context?.focusAreaContext?.codeBlock === undefined) {
                    throw 'Sorry, we cannot help with the selected language code snippet'
                }

                const prompt = this.promptGenerator.generateForContextMenuCommand(command)

                this.messenger.sendEditorContextCommandMessage(
                    command.type,
                    context?.focusAreaContext?.codeBlock ?? '',
                    triggerID
                )

                if (command.type === 'aws.amazonq.sendToPrompt') {
                    // No need for response if send the code to prompt
                    return
                }

                this.triggerEventsStorage.addTriggerEvent({
                    id: triggerID,
                    tabID: undefined,
                    message: prompt,
                    type: 'editor_context_command',
                    context,
                    command,
                })

                this.generateResponse(
                    {
                        message: prompt,
                        trigger: ChatTriggerType.ChatMessage,
                        query: undefined,
                        codeSelection: context?.focusAreaContext?.selectionInsideExtendedCodeBlock,
                        fileText: context?.focusAreaContext?.extendedCodeBlock,
                        fileLanguage: context?.activeFileContext?.fileLanguage,
                        filePath: context?.activeFileContext?.filePath,
                        matchPolicy: context?.activeFileContext?.matchPolicy,
                        codeQuery: context?.focusAreaContext?.names,
                        userIntent: this.userIntentRecognizer.getFromContextMenuCommand(command),
                    },
                    triggerID
                )
            })
            .catch(e => {
                this.processException(e, '')
            })
    }

    private async processPromptChatMessage(message: PromptMessage) {
        if (message.message === undefined) {
            this.messenger.sendErrorMessage('chatMessage should be set', message.tabID, undefined)
            return
        }

        try {
            switch (message.command) {
                case 'follow-up-was-clicked':
                    await this.processFollowUp(message)
                    this.telemetryHelper.recordInteractWithMessage(message)
                    break
                case 'onboarding-page-cwc-button-clicked':
                case 'chat-prompt':
                    await this.processPromptMessageAsNewThread(message)
                    break
                default:
                    await this.processCommandMessage(message)
            }
        } catch (e) {
            this.processException(e, message.tabID)
        }
    }

    private async processCommandMessage(message: PromptMessage) {
        if (message.command === 'clear') {
            this.sessionStorage.deleteSession(message.tabID)
            this.triggerEventsStorage.removeTabEvents(message.tabID)
            return
        }
    }

    private async processFollowUp(message: PromptMessage) {
        try {
            const lastTriggerEvent = this.triggerEventsStorage.getLastTriggerEventByTabID(message.tabID)

            if (lastTriggerEvent === undefined) {
                throw "It's impossible to ask follow-ups on empty tabs"
            }

            const triggerID = randomUUID()
            this.triggerEventsStorage.addTriggerEvent({
                id: triggerID,
                tabID: message.tabID,
                message: message.message,
                type: 'follow_up',
                context: lastTriggerEvent.context,
            })

            this.generateResponse(
                {
                    message: message.message,
                    trigger: ChatTriggerType.ChatMessage,
                    query: message.message,
                    codeSelection: lastTriggerEvent.context?.focusAreaContext?.selectionInsideExtendedCodeBlock,
                    fileText: lastTriggerEvent.context?.focusAreaContext?.extendedCodeBlock,
                    fileLanguage: lastTriggerEvent.context?.activeFileContext?.fileLanguage,
                    filePath: lastTriggerEvent.context?.activeFileContext?.filePath,
                    matchPolicy: lastTriggerEvent.context?.activeFileContext?.matchPolicy,
                    codeQuery: lastTriggerEvent.context?.focusAreaContext?.names,
                    userIntent: message.userIntent,
                },
                triggerID
            )
        } catch (e) {
            this.processException(e, message.tabID)
        }
    }

    private async processPromptMessageAsNewThread(message: PromptMessage) {
        this.editorContextExtractor
            .extractContextForTrigger('ChatMessage')
            .then(context => {
                const triggerID = randomUUID()
                this.triggerEventsStorage.addTriggerEvent({
                    id: triggerID,
                    tabID: message.tabID,
                    message: message.message,
                    type: 'chat_message',
                    context,
                })
                this.generateResponse(
                    {
                        message: message.message,
                        trigger: ChatTriggerType.ChatMessage,
                        query: message.message,
                        codeSelection: context?.focusAreaContext?.selectionInsideExtendedCodeBlock,
                        fileText: context?.focusAreaContext?.extendedCodeBlock,
                        fileLanguage: context?.activeFileContext?.fileLanguage,
                        filePath: context?.activeFileContext?.filePath,
                        matchPolicy: context?.activeFileContext?.matchPolicy,
                        codeQuery: context?.focusAreaContext?.names,
                        userIntent: this.userIntentRecognizer.getFromPromptChatMessage(message),
                    },
                    triggerID
                )
            })
            .catch(e => {
                this.processException(e, message.tabID)
            })
    }

    private async generateResponse(triggerPayload: TriggerPayload, triggerID: string) {
        // Loop while we waiting for tabID to be set
        const triggerEvent = this.triggerEventsStorage.getTriggerEvent(triggerID)
        if (triggerEvent === undefined) {
            return
        }
        if (triggerEvent.tabID === undefined) {
            setTimeout(() => {
                this.generateResponse(triggerPayload, triggerID)
            }, 20)
            return
        }

        const tabID = triggerEvent.tabID
        const request = triggerPayloadToChatRequest(triggerPayload)
        const session = this.sessionStorage.getSession(tabID)
        getLogger().info(
            `request from tab: ${tabID} coversationID: ${session.sessionIdentifier} request: ${JSON.stringify(request)}`
        )
        let response: GenerateAssistantResponseCommandOutput | undefined = undefined
        session.createNewTokenSource()
        try {
            response = await session.chat(request)
            this.telemetryHelper.recordEnterFocusConversation(triggerEvent.tabID)
            this.telemetryHelper.recordStartConversation(triggerEvent, triggerPayload)

            getLogger().info(
                `response to tab: ${tabID} coversationID: ${session.sessionIdentifier} requestID: ${
                    response.$metadata.requestId
                } metadata: ${JSON.stringify(response.$metadata)}`
            )
            this.messenger.sendAIResponse(response, session, tabID, triggerID, triggerPayload)
        } catch (e) {
            this.processException(e, tabID)
            this.telemetryHelper.recordMessageResponseError(
                triggerPayload,
                tabID,
                response?.$metadata?.httpStatusCode ?? 0
            )
        }
    }
}<|MERGE_RESOLUTION|>--- conflicted
+++ resolved
@@ -54,11 +54,8 @@
     readonly processChatItemVotedMessage: MessagePublisher<ChatItemVotedMessage>
     readonly processChatItemFeedbackMessage: MessagePublisher<ChatItemFeedbackMessage>
     readonly processUIFocusMessage: MessagePublisher<UIFocusMessage>
-<<<<<<< HEAD
     readonly processLinkClicked: MessagePublisher<ClickLink>
-=======
     readonly processOnboardingPageInteraction: MessagePublisher<OnboardingPageInteraction>
->>>>>>> 72fce16f
 }
 
 export interface ChatControllerMessageListeners {
@@ -74,11 +71,8 @@
     readonly processChatItemVotedMessage: MessageListener<ChatItemVotedMessage>
     readonly processChatItemFeedbackMessage: MessageListener<ChatItemFeedbackMessage>
     readonly processUIFocusMessage: MessageListener<UIFocusMessage>
-<<<<<<< HEAD
     readonly processLinkClicked: MessageListener<ClickLink>
-=======
     readonly processOnboardingPageInteraction: MessageListener<OnboardingPageInteraction>
->>>>>>> 72fce16f
 }
 
 export class ChatController {
@@ -155,7 +149,10 @@
             this.processUIFocusMessage(data)
         })
 
-<<<<<<< HEAD
+        this.chatControllerMessageListeners.processOnboardingPageInteraction.onMessage(data => {
+            this.processOnboardingPageInteraction(data)
+        })
+
         this.chatControllerMessageListeners.processLinkClicked.onMessage(data => {
             this.processLinkClicked(data)
         })
@@ -165,10 +162,6 @@
         console.log('About to send telemetry event for link click')
         console.log('ClickLink message: ' + JSON.stringify(message))
         this.telemetryHelper.recordInteractWithMessage(message)
-=======
-        this.chatControllerMessageListeners.processOnboardingPageInteraction.onMessage(data => {
-            this.processOnboardingPageInteraction(data)
-        })
     }
 
     private processOnboardingPageInteraction(interaction: OnboardingPageInteraction) {
@@ -209,7 +202,6 @@
             .catch(e => {
                 this.processException(e, '')
             })
->>>>>>> 72fce16f
     }
 
     private async processChatItemFeedbackMessage(message: ChatItemFeedbackMessage) {
