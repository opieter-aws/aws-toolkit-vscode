{
    "AWS.title": "AWS",
    "AWS.title.createCredentialProfile": "Create a new AWS credential profile",
    "AWS.title.creatingCredentialProfile": "Saving new credential profile {0}",
    "AWS.title.selectCredentialProfile": "Select an AWS credential profile",
    "AWS.cdk.explorerTitle": "AWS CDK Explorer (Preview)",
    "Aws.cdk.explorerNode.noApps": "[No CDK Apps found in Workspaces]",
    "Aws.cdk.explorerNode.app.noConstructTree": "[Unable to load construct tree for this App. Run `cdk synth`]",
    "Aws.cdk.explorerNode.app.noStacks": "[No stacks in this App]",
    "AWS.channel.aws.toolkit": "AWS Toolkit",
    "AWS.channel.aws.toolkit.activation.error": "Error Activating AWS Toolkit",
    "AWS.codelens.lambda.invoke": "Run Locally",
    "AWS.codelens.lambda.invoke.debug": "Debug Locally",
    "AWS.configuration.title": "AWS Configuration",
    "AWS.configuration.profileDescription": "The name of the credential profile to obtain credentials from.",
    "AWS.configuration.description.cdk.explorer.enabled": "Enable the AWS CDK Explorer",
    "AWS.configuration.description.logLevel": "The AWS Toolkit's log level (changes reflected on restart)",
    "AWS.configuration.description.onDefaultRegionMissing": "Action to take when a Profile's default region is hidden in the Explorer. Possible values:\n* `add` - shows region in the explorer\n* `ignore` - does nothing with the region\n* `prompt` - (default) asks the user what they would like to do.",
    "AWS.configuration.sam.template.depth": "The maximum subfolder depth within a workspace that the Toolkit will search for SAM Template files",
    "AWS.configuration.description.samcli.debug.attach.retry.maximum": "If the Toolkit is unable to attach a debugger, this is the number of times to retry before giving up.",
    "AWS.configuration.description.samcli.debug.attach.timeout": "Maximum amount of time to wait for debugger to connect to a SAM Local debug run (in milliseconds)",
    "AWS.configuration.description.samcli.location": "Location of SAM CLI. SAM CLI is used to create, build, package, and deploy Serverless Applications. [Learn More](https://aws.amazon.com/serverless/sam/)",
<<<<<<< HEAD
    "AWS.configuration.description.telemetry": "Enable the AWS Toolkit to send usage data to AWS. `\"Use the same setting as VS Code\"` respects the value specified in \"`telemetry.enableTelemetry`\"",
    "AWS.stepfunctions.template.helloWorld.description": "A basic example using a Pass state.",
    "AWS.stepfunctions.template.retryFailure.description": "An example of a Task state using a retry policy to handle Lambda failures.",
    "AWS.stepfunctions.template.waitState.description": "Delays the state machine from continuing for a specified time.",
    "AWS.stepfunctions.template.parallel.description": "Used to create parallel branches of execution in your state machine.",
    "AWS.stepfunctions.template.mapState.description": "Use a Map state to dynamically process data in an array.",
    "AWS.stepfunctions.template.catchFailure.description": "An example of a Task state using Catchers to handle Lambda failures.",
    "AWS.stepfunctions.template.choiceState.description": "Adds branching logic to a state machine.",
    "AWS.stepfunctions.template.helloWorld.label": "Hello world",
    "AWS.stepfunctions.template.retryFailure.label": "Retry failure",
    "AWS.stepfunctions.template.waitState.label": "Wait state",
    "AWS.stepfunctions.template.parallel.label": "Parallel",
    "AWS.stepfunctions.template.mapState.label": "Map state",
    "AWS.stepfunctions.template.catchFailure.label": "Catch failure",
    "AWS.stepfunctions.template.choiceState.label": "Choice state",
    "AWS.stepFunctions.graph.status.inSync": "Previewing ASL document. <a>View</a>",
    "AWS.stepFunctions.graph.status.notInSync": "Errors detected. Cannot preview.",
    "AWS.stepFunctions.graph.status.syncing": "Rendering ASL graph...",
=======
    "AWS.configuration.description.telemetry": "Enable the AWS Toolkit to send usage data to AWS. `\"Use IDE settings\"` respects the value specified in \"`telemetry.enableTelemetry`\"",
>>>>>>> c38f67d4
    "AWS.telemetry.notificationMessage": "Please help improve the AWS Toolkit by enabling it to send usage data to AWS. You can always change your mind later by going to the \"AWS Configuration\" section in your user settings.",
    "AWS.telemetry.notificationYes": "Enable",
    "AWS.telemetry.notificationNo": "Disable",
    "AWS.command.github": "View Source on GitHub",
    "AWS.command.help": "View Documentation",
    "AWS.command.login": "Connect to AWS",
    "AWS.command.logout": "Sign out",
    "AWS.command.createIssueOnGitHub": "Create a New Issue on GitHub",
    "AWS.command.createNewSamApp": "Create new SAM Application",
    "AWS.command.credential.profile.create": "Create Credentials Profile",
    "AWS.command.showRegion": "Show region in the Explorer",
    "AWS.command.hideRegion": "Hide region from the Explorer",
    "AWS.command.deleteLambda": "Delete",
    "AWS.command.deleteLambda.confirm": "Are you sure you want to delete lambda function '{0}'?",
    "AWS.command.deleteLambda.error": "There was an error deleting lambda function '{0}'",
    "AWS.command.deploySamApplication": "Deploy SAM Application",
    "AWS.command.aboutToolkit": "About AWS Toolkit",
    "AWS.command.invokeLambda": "Invoke on AWS",
    "AWS.command.configureLambda": "Configure",
    "AWS.command.refreshAwsExplorer": "Refresh AWS Explorer",
    "AWS.command.refreshCdkExplorer": "Refresh CDK Explorer",
    "AWS.command.cdk.provideFeedback": "Provide Feedback",
    "AWS.command.cdk.help": "View Documentation",
    "AWS.command.samcli.detect": "Detect SAM CLI",
    "AWS.command.deleteCloudFormation": "Delete CloudFormation Stack",
    "AWS.command.viewSchemaItem": "View Schema",
    "AWS.command.searchSchema": "Search Schemas",
    "AWS.command.searchSchemaPerRegistry": "Search Schemas in Registry",
    "AWS.command.submitFeedback": "Submit Quick Feedback...",
    "AWS.command.downloadSchemaItemCode": "Download Code Bindings",
    "AWS.command.viewLogs": "View AWS Toolkit Logs",
    "AWS.command.quickStart": "View Quick Start",
    "AWS.command.quickStart.title": "AWS Toolkit - Quick Start",
    "AWS.command.quickStart.error": "There was an error retrieving the Quick Start page",
    "AWS.command.stepFunctions.createStateMachineFromTemplate": "Create a new state machine from a starter template",
    "AWS.command.stepFunctions.previewStateMachine": "Preview state machine graph",
    "AWS.stepFunctions.graph.titlePrefix": "Graph: {0}",
    "AWS.credentials.statusbar.no.credentials": "(not connected)",
    "AWS.credentials.statusbar.text": "AWS Credentials: {0}",
    "AWS.credentials.statusbar.tooltip": "The current credentials used by the AWS Toolkit.\n\nClick this status bar item to use different credentials.",
    "AWS.error.during.sam.local": "An error occurred trying to run SAM Application locally: {0}",
    "AWS.command.showErrorDetails": "Show error details",
    "AWS.error.endpoint.load.failure": "The AWS Toolkit was unable to load endpoints data. Toolkit functionality may be impacted until VS Code is restarted.",
    "AWS.error.mfa.userCancelled": "User cancelled entering authentication code",
    "AWS.error.no.error.code": "No error code",
    "AWS.error.sam.local.package_json_not_found": "Unable to find package.json related to {0}",
    "AWS.error.check.logs": "Check the logs for more information by running the \"{0}\" command from the Command Palette.",
    "AWS.explorerNode.addRegion": "Add a region to AWS Explorer...",
    "AWS.explorerNode.addRegion.tooltip": "Click here to add a region to AWS Explorer.",
    "AWS.explorerNode.lambda.noFunctions": "[No Functions found]",
    "AWS.explorerNode.cloudFormation.noFunctions": "[Stack has no Lambda Functions]",
    "AWS.explorerNode.cloudformation.noStacks": "[No Stacks found]",
    "AWS.explorerNode.cloudFormation.error": "Error loading CloudFormation resources",
    "AWS.explorerNode.container.noItems": "[no items]",
    "AWS.explorerNode.error.retry": "Unable to get child nodes, click here to retry",
    "AWS.explorerNode.lambda.error": "Error loading Lambda resources",
    "AWS.explorerNode.schemas.error": "Error loading Schemas resources",
    "AWS.explorerNode.schemas.noRegistry": "[No Schema Registries]",
    "AWS.explorerNode.registry.error": "Error loading registry schema items",
    "AWS.explorerNode.registry.noSchemas": "[No Registry Schemas]",
    "AWS.explorerNode.registry.registryName.Not.Found": "Registry name not found",
    "AWS.explorerNode.connecting.label": "Connecting...",
    "AWS.explorerNode.connecting.tooltip": "Connecting...",
    "AWS.explorerNode.signIn": "Connect to AWS...",
    "AWS.explorerNode.signIn.tooltip": "Click here to select credentials for the AWS Toolkit",
    "AWS.lambda.explorerTitle": "Explorer",
    "AWS.lambda.configure.error.fieldtype": "Your templates.json file has an issue. {0} was detected as {1} instead of one of the following: [{2}]. Please change or remove this field, and try again.",
    "AWS.lambda.debug.node.launchConfig.name": "Lambda: Debug {0} locally",
    "AWS.lambda.debug.node.attachConfig.name": "Lambda: Attach to {0} locally",
    "AWS.lambda.debug.node.invokeTask.label": "Lambda: Invoke {0} locally",
    "AWS.log.fileLocation": "Error logs for this session are permanently stored in {0}",
    "AWS.log.invalidLevel": "Invalid log level: {0}",
    "AWS.message.loading": "Loading...",
    "AWS.message.credentials.error": "There was an issue trying to use credentials profile {0}: {1}",
    "AWS.message.credentials.invalid": "Invalid Credentials {0}, see logs for more information.",
    "AWS.message.credentials.invalid.help": "Get Help...",
    "AWS.message.credentials.invalid.logs": "View Logs...",
    "AWS.message.enterProfileName": "Enter the name of the credential profile to use",
    "AWS.message.info.submitFeedback.success": "Thanks for the feedback!",
    "AWS.message.info.cloudFormation.delete": "Deleted CloudFormation Stack {0}",
    "AWS.message.error.cloudFormation.delete": "An error occurred while deleting CloudFormation Stack {0}. Please check the stack events on the AWS Console",
    "AWS.message.error.cloudFormation.unsupported": "Unable to delete a CloudFormation Stack. No stack provided.",
    "AWS.message.error.stepfunctions.getTextDocumentForSelectedItem": "There was an error creating the State Machine Template, check log for details.",
    "AWS.message.error.schemas.viewSchema.could_not_open": "Could not fetch and display schema {0} contents",
    "AWS.message.error.schemas.downloadCodeBindings.failed_to_download": "Unable to download schema code",
    "AWS.message.error.schemas.downloadCodeBindings.failed_to_generate": "Unable to generate schema code",
    "AWS.message.error.schemas.downloadCodeBindings.failed_to_extract_collision": "Unable to place schema code in workspace because there is already a file {0} in the folder hierarchy",
    "AWS.message.error.schemas.downloadCodeBindings.invalid_code_generation_status": "Invalid Code generation status {0}",
    "AWS.message.error.schemas.downloadCodeBindings.timout": "Failed to download code for schema {0} before timeout. Please try again later",
    "AWS.message.info.schemas.downloadCodeBindings.start": "Downloading code for schema {0}...",
    "AWS.message.info.schemas.downloadCodeBindings.generate": "{0}: Generating code (this may take a few seconds the first time)...",
    "AWS.message.info.schemas.downloadCodeBindings.extracting": "{0}: Extracting/copying code...",
    "AWS.message.info.schemas.downloadCodeBindings.downloading": "{0}: Downloading code...",
    "AWS.message.info.schemas.downloadCodeBindings.finished": "Downloaded code for schema {0}!",
    "AWS.schemas.downloadCodeBindings.initWizard.language.prompt": "Select a code binding language",
    "AWS.schemas.downloadCodeBindings.initWizard.version.prompt": "Select a version for schema {0} :",
    "AWS.schemas.downloadCodeBindings.initWizard.location.prompt": "Select a workspace folder to download code binding",
    "AWS.schemas.downloadCodeBindings.initWizard.location.select.folder.detail": "Code bindings will be downloaded to selected folder.",
    "AWS.schemas.search.title": "EventBridge Schemas Search",
    "AWS.schemas.search.no_registries": "No Schema Registries",
    "AWS.schemas.search.header.text.singleRegistry": "Search \"{0}\" registry",
    "AWS.schemas.search.header.text.allRegistries": "Search across all registries",
    "AWS.schemas.search.input.placeholder": "Search for schema keyword...",
    "AWS.schemas.search.version.prefix": "Search matched version:",
    "AWS.schemas.search.no_results": "No schemas found",
    "AWS.schemas.search.searching": "Searching for schemas...",
    "AWS.schemas.search.loading": "Loading...",
    "AWS.schemas.search.select": "Select a schema",
    "AWS.message.error.schemas.search.failed_to_search_registry": "Unable to search registry {0}",
    "AWS.message.error.schemas.search.failed_to_load_resources": "Error loading Schemas resources",
    "AWS.message.selectRegion": "Select an AWS region",
    "AWS.message.selectProfile": "Select an AWS credential profile",
    "AWS.message.statusBar.loading.cloudFormation": "Loading CloudFormations...",
    "AWS.message.statusBar.loading.lambda": "Loading Lambdas...",
    "AWS.message.statusBar.loading.registries": "Loading Registry Items...",
    "AWS.message.statusBar.loading.schemaItems": "Loading Schema Items...",
    "AWS.message.statusBar.searching.schemas": "Searching Schemas...",
    "AWS.message.prompt.defaultRegionHidden": "This profile's default region ({0}) is currently hidden. Would you like to show it in the Explorer?",
    "AWS.message.prompt.defaultRegionHidden.add": "Yes",
    "AWS.message.prompt.defaultRegionHidden.alwaysAdd": "Yes, and don't ask again",
    "AWS.message.prompt.defaultRegionHidden.ignore": "No",
    "AWS.message.prompt.defaultRegionHidden.alwaysIgnore": "No, and don't ask again",
    "AWS.message.prompt.defaultRegionHidden.suppressed": "You will no longer be asked what to do when the current profile's default region is hidden from the Explorer. This behavior can be changed by modifying the '{0}' setting.",
    "AWS.message.prompt.cloudFormation.delete": "Are you sure you want to delete {0}?",
    "AWS.message.prompt.credentials.create": "You do not appear to have any AWS Credentials defined. Would you like to set one up now?",
    "AWS.message.prompt.credentials.definition.help": "Would you like some information related to defining credentials?",
    "AWS.message.prompt.credentials.definition.tryAgain": "The credentials do not appear to be valid. Check the AWS Toolkit Logs for details. Would you like to try again?",
    "AWS.message.prompt.selectLocalLambda.placeholder": "Select a lambda function",
    "AWS.message.prompt.quickStart.toastMessage": "You are now using AWS Toolkit version {0}",
    "AWS.message.prompt.region.hide.title": "Select a region to hide from the AWS Explorer",
    "AWS.message.prompt.region.show.title": "Select a region to show in the AWS Explorer",
    "AWS.message.prompt.copyButtonLabel": "Copy",
    "AWS.message.toolkitInfo": "OS:  {0} {1} {2}\nVisual Studio Code Version:  {3}\nAWS Toolkit Version:  {4}\n",
    "AWS.output.building.sam.application": "Building SAM Application...",
    "AWS.output.building.sam.application.complete": "Build complete.",
    "AWS.output.sam.local.attaching": "Attaching debugger to SAM Application...",
    "AWS.output.sam.local.attach.success": "Debugger attached",
    "AWS.output.sam.local.attach.failure": "Unable to attach Debugger. Check the Terminal tab for output. If it took longer than expected to successfully start, you may still attach to it.",
    "AWS.output.sam.local.attach.retry.limit.exceeded": "Retry limit reached while trying to attach the debugger.",
    "AWS.output.sam.local.error": "Error: {0}",
    "AWS.output.sam.local.start": "Preparing to run {0} locally...",
    "AWS.output.sam.local.waiting": "Waiting for SAM Application to start before attaching debugger...",
    "AWS.output.starting.sam.app.locally": "Starting the SAM Application locally (see Terminal for output)",
    "AWS.prompt.mfa.enterCode.placeholder": "Enter Authentication Code Here",
    "AWS.prompt.mfa.enterCode.prompt": "Enter code for MFA device {0}",
    "AWS.prompt.mfa.enterCode.title": "MFA Challenge for {0}",
    "AWS.placeHolder.inputAccessKey": "Input the AWS Access Key to be stored in the profile",
    "AWS.placeHolder.inputSecretKey": "Input the AWS Secret Key",
    "AWS.placeHolder.newProfileName": "Choose a unique name for the new profile",
    "AWS.placeHolder.selectProfile": "Select a credential profile",
    "AWS.profile.recentlyUsed": "recently used",
    "AWS.running.command": "Running command: {0}",
    "AWS.sam.debugger.invalidRequest": "Debug Configuration has an unsupported request type. Supported types: {0}",
    "AWS.sam.debugger.invalidTarget": "Debug Configuration has an unsupported target type. Supported types: {0}",
    "AWS.sam.debugger.missingTemplate": "Unable to find the Template file {0}",
    "AWS.sam.debugger.missingResource": "Unable to find the Template Resource {0} in Template file {1}",
    "AWS.sam.debugger.resourceNotAFunction": "Template Resource {0} in Template file {1} needs to be of type {2}",
    "AWS.sam.debugger.unsupportedRuntime": "Runtime for Template Resource {0} in Template file {1} is either undefined or unsupported.",
    "AWS.sam.debugger.extraEnvVars": "The following environment variables are not found in the targeted template and will not be overridden: {0}",
    "AWS.sam.debugger.missingRuntime": "Debug Configurations with an invoke target of \"{0}\" require a valid Lambda runtime value",
    "AWS.sam.local.invoke.python.server.not.available": "Unable to communicate with the Python Debug Adapter. The debugger might not successfully attach to your SAM Application.",
    "AWS.samcli.detect.settings.updated": "Settings updated.",
    "AWS.samcli.detect.settings.not.updated": "No settings changes necessary.",
    "AWS.samcli.deploy.general.error": "An error occurred while deploying a SAM Application. {0}",
    "AWS.samcli.deploy.workflow.init": "Building SAM Application...",
    "AWS.samcli.deploy.workflow.packaging": "Packaging SAM Application to S3 Bucket: {0}",
    "AWS.samcli.deploy.workflow.stackName.initiated": "Deploying SAM Application to CloudFormation Stack: {0}",
    "AWS.samcli.deploy.workflow.start": "Starting SAM Application deployment...",
    "AWS.samcli.deploy.workflow.success": "Successfully deployed SAM Application to CloudFormation Stack: {0}",
    "AWS.samcli.deploy.workflow.success.general": "SAM Application deployment succeeded.",
    "AWS.samcli.deploy.workflow.error": "Failed to deploy SAM application.",
    "AWS.samcli.deploy.parameters.mandatoryPrompt.message": "The template {0} contains parameters without default values. In order to deploy, you must provide values for these parameters. Configure them now?",
    "AWS.samcli.deploy.parameters.mandatoryPrompt.responseConfigure": "Configure",
    "AWS.samcli.deploy.parameters.mandatoryPrompt.responseCancel": "Cancel",
    "AWS.samcli.deploy.parameters.optionalPrompt.message": "The template {0} contains parameters. Would you like to override the default values for these parameters?",
    "AWS.samcli.deploy.parameters.optionalPrompt.responseYes": "Yes",
    "AWS.samcli.deploy.parameters.optionalPrompt.responseNo": "No",
    "AWS.samcli.deploy.region.prompt": "Which AWS Region would you like to deploy to?",
    "AWS.samcli.deploy.s3Bucket.region": "S3 bucket must be in selected region: {0}",
    "AWS.samcli.deploy.s3Bucket.prompt": "Enter the AWS S3 bucket to which your code should be deployed",
    "AWS.samcli.deploy.s3Bucket.error": "S3 bucket cannot be empty",
    "AWS.samcli.deploy.stackName.prompt": "Enter the name to use for the deployed stack",
    "AWS.samcli.deploy.s3Bucket.error.length": "S3 bucket name must be between 3 and 63 characters long",
    "AWS.samcli.deploy.s3Bucket.error.invalidCharacters": "S3 bucket name may only contain lower-case characters, numbers, periods, and dashes",
    "AWS.samcli.deploy.s3Bucket.error.ipAddress": "S3 bucket name may not be formatted as an IP address (198.51.100.24)",
    "AWS.samcli.deploy.s3Bucket.error.endsWithDash": "S3 bucket name may not end with a dash",
    "AWS.samcli.deploy.s3Bucket.error.consecutivePeriods": "S3 bucket name may not have consecutive periods",
    "AWS.samcli.deploy.s3Bucket.error.dashAdjacentPeriods": "S3 bucket name may not contain a period adjacent to a dash",
    "AWS.samcli.deploy.s3Bucket.error.labelFirstCharacter": "Each label in an S3 bucket name must begin with a number or a lower-case character",
    "AWS.samcli.deploy.stackName.error.invalidCharacters": "A stack name may contain only alphanumeric characters (case sensitive) and hyphens",
    "AWS.samcli.deploy.stackName.error.firstCharacter": "A stack name must begin with an alphabetic character",
    "AWS.samcli.deploy.stackName.error.length": "A stack name must not be longer than 128 characters",
    "AWS.samcli.deploy.statusbar.message": "$(cloud-upload) Deploying SAM Application to {0}...",
    "AWS.samcli.deploy.template.prompt": "Which SAM Template would you like to deploy to AWS?",
    "AWS.samcli.configured.location": "Configured SAM CLI Location: {0}",
    "AWS.samcli.error.notFound": "Unable to find the SAM CLI, which is required to create new Serverless Applications and debug them locally. If you have already installed the SAM CLI, update your User Settings by locating it.",
    "AWS.samcli.error.notFound.brief": "Could not get SAM CLI location",
    "AWS.samcli.error.invalid_schema_support_version": "Installed SAM executable does not support templates that require Event Schema selection. Required minimum version {0}, but found {1}",
    "AWS.samcli.local.invoke.ended": "Local invoke of SAM Application has ended.",
    "AWS.samcli.local.invoke.error": "Error encountered running local SAM Application",
    "AWS.samcli.local.invoke.port.not.open": "The debug port doesn't appear to be open. The debugger might not succeed when attaching to your SAM Application.",
    "AWS.samcli.local.invoke.runtime.unsupported": "Unsupported {0} runtime: {1}",
    "AWS.samcli.local.invoke.debugger.install": "Installing .NET Core Debugger to {0}...",
    "AWS.samcli.local.invoke.debugger.install.failed": "Error installing .NET Core Debugger: {0}",
    "AWS.samcli.local.invoke.debugger.timeout": "The SAM process did not make the debugger available within the time limit",
    "AWS.samcli.notification.not.found": "Unable to find SAM CLI. It is required in order to work with Serverless Applications locally.",
    "AWS.samcli.notification.unexpected.validation.issue": "An unexpected issue occured while validating SAM CLI: {0}",
    "AWS.samcli.notification.version.invalid": "Your SAM CLI version {0} does not meet requirements ({1} ≤ version < {2}). {3}",
    "AWS.samcli.notification.version.valid": "Your SAM CLI version {0} is valid.",
    "AWS.samcli.recommend.update.toolkit": "Please check the Marketplace for an updated AWS Toolkit.",
    "AWS.samcli.recommend.update.samcli": "Please update your SAM CLI.",
    "AWS.samcli.userChoice.browse": "Locate SAM CLI...",
    "AWS.samcli.userChoice.visit.install.url": "Get SAM CLI",
    "AWS.samcli.userChoice.update.awstoolkit.url": "Visit Marketplace",
    "AWS.samcli.initWizard.general.error": "An error occurred while creating a new SAM Application. {0}",
    "AWS.samcli.initWizard.location.prompt": "Select a workspace folder for your new project",
    "AWS.initWizard.location.select.folder": "Select a different folder...",
    "AWS.initWizard.location.select.folder.empty.workspace": "There are no workspace folders open. Select a folder...",
    "AWS.samcli.initWizard.location.select.folder.detail": "The folder you select will be added to your VS Code workspace.",
    "AWS.samcli.initWizard.name.prompt": "Enter a name for your new application",
    "AWS.initWizard.name.browse.openLabel": "Open",
    "AWS.samcli.initWizard.name.error.empty": "Application name cannot be empty",
    "AWS.samcli.initWizard.name.error.pathSep": "The path separator ({0}) is not allowed in application names",
    "AWS.samcli.initWizard.schemas.aws_credentials_missing": "You need to be connected to AWS to select {0}.",
    "AWS.samcli.initWizard.runtime.prompt": "Select a SAM Application Runtime",
    "AWS.samcli.initWizard.template.prompt": "Select a SAM Application Template",
    "AWS.samcli.initWizard.template.helloWorld.name": "AWS SAM Hello World",
    "AWS.samcli.initWizard.template.eventBridge_helloWorld.name": "AWS SAM EventBridge Hello World",
    "AWS.samcli.initWizard.template.eventBridge_starterApp.name": "AWS SAM EventBridge App from Scratch",
    "AWS.samcli.initWizard.template.helloWorld.description": "A basic SAM app",
    "AWS.samcli.initWizard.template.eventBridge_helloWorld.description": "Invokes a Lambda for every EC2 instance state change in your account",
    "AWS.samcli.initWizard.template.eventBridge_starterApp.description": "Invokes a Lambda based on a dynamic event trigger for an EventBridge Schema of your choice",
    "AWS.samcli.initWizard.schemas.region.prompt": "Select an EventBridge Schemas Region",
    "AWS.samcli.initWizard.schemas.registry.prompt": "Select a Registry",
    "AWS.samcli.initWizard.schemas.registry.failed_to_load_resources": "Error loading registries.",
    "AWS.samcli.initWizard.schemas.schema.prompt": "Select a Schema",
    "AWS.samcli.initWizard.schemas.notFound": "No schemas found in registry {0}.",
    "AWS.samcli.initWizard.schemas.failed_to_load_resources": "Error loading schemas in registry {0}.",
    "AWS.samcli.initWizard.source.error.notFound": "Project created successfully, but main source code file not found: {0}",
    "AWS.samcli.initWizard.source.error.notInWorkspace": "Could not open file '{0}'. If this file exists on disk, try adding it to your workspace.",
<<<<<<< HEAD
    "AWS.stepfunctions.visualisation.errors.rendering": "There was an error rendering State Machine Graph, check logs for details.",
=======
    "AWS.submitFeedback.title": "Submit Quick Feedback",
>>>>>>> c38f67d4
    "AWS.wizard.selectedPreviously": "Selected Previously",
    "AWS.generic.response.no": "No",
    "AWS.generic.response.yes": "Yes",
    "AWS.generic.notImplemented": "Not implemented",
    "AWS.template.error.showErrorDetails.title": "Error details for",
    "AWS.template.error.showErrorDetails.errorCode": "Error code",
    "AWS.template.error.showErrorDetails.errorMessage": "Error message"
}<|MERGE_RESOLUTION|>--- conflicted
+++ resolved
@@ -20,8 +20,7 @@
     "AWS.configuration.description.samcli.debug.attach.retry.maximum": "If the Toolkit is unable to attach a debugger, this is the number of times to retry before giving up.",
     "AWS.configuration.description.samcli.debug.attach.timeout": "Maximum amount of time to wait for debugger to connect to a SAM Local debug run (in milliseconds)",
     "AWS.configuration.description.samcli.location": "Location of SAM CLI. SAM CLI is used to create, build, package, and deploy Serverless Applications. [Learn More](https://aws.amazon.com/serverless/sam/)",
-<<<<<<< HEAD
-    "AWS.configuration.description.telemetry": "Enable the AWS Toolkit to send usage data to AWS. `\"Use the same setting as VS Code\"` respects the value specified in \"`telemetry.enableTelemetry`\"",
+    "AWS.configuration.description.telemetry": "Enable the AWS Toolkit to send usage data to AWS. `\"Use IDE settings\"` respects the value specified in \"`telemetry.enableTelemetry`\"",
     "AWS.stepfunctions.template.helloWorld.description": "A basic example using a Pass state.",
     "AWS.stepfunctions.template.retryFailure.description": "An example of a Task state using a retry policy to handle Lambda failures.",
     "AWS.stepfunctions.template.waitState.description": "Delays the state machine from continuing for a specified time.",
@@ -39,9 +38,6 @@
     "AWS.stepFunctions.graph.status.inSync": "Previewing ASL document. <a>View</a>",
     "AWS.stepFunctions.graph.status.notInSync": "Errors detected. Cannot preview.",
     "AWS.stepFunctions.graph.status.syncing": "Rendering ASL graph...",
-=======
-    "AWS.configuration.description.telemetry": "Enable the AWS Toolkit to send usage data to AWS. `\"Use IDE settings\"` respects the value specified in \"`telemetry.enableTelemetry`\"",
->>>>>>> c38f67d4
     "AWS.telemetry.notificationMessage": "Please help improve the AWS Toolkit by enabling it to send usage data to AWS. You can always change your mind later by going to the \"AWS Configuration\" section in your user settings.",
     "AWS.telemetry.notificationYes": "Enable",
     "AWS.telemetry.notificationNo": "Disable",
@@ -282,11 +278,8 @@
     "AWS.samcli.initWizard.schemas.failed_to_load_resources": "Error loading schemas in registry {0}.",
     "AWS.samcli.initWizard.source.error.notFound": "Project created successfully, but main source code file not found: {0}",
     "AWS.samcli.initWizard.source.error.notInWorkspace": "Could not open file '{0}'. If this file exists on disk, try adding it to your workspace.",
-<<<<<<< HEAD
     "AWS.stepfunctions.visualisation.errors.rendering": "There was an error rendering State Machine Graph, check logs for details.",
-=======
     "AWS.submitFeedback.title": "Submit Quick Feedback",
->>>>>>> c38f67d4
     "AWS.wizard.selectedPreviously": "Selected Previously",
     "AWS.generic.response.no": "No",
     "AWS.generic.response.yes": "Yes",
