/*!
 * Copyright Amazon.com, Inc. or its affiliates. All Rights Reserved.
 * SPDX-License-Identifier: Apache-2.0
 */

import * as vscode from 'vscode'
import * as localizedText from '../../shared/localizedText'
import * as nls from 'vscode-nls'
import { ToolkitError } from '../../shared/errors'
import { AmazonQPromptSettings } from '../../shared/settings'
<<<<<<< HEAD
import {
    scopesCodeWhispererCore,
    scopesCodeWhispererChat,
    scopesFeatureDev,
    scopesGumby,
    TelemetryMetadata,
} from '../../auth/connection'
=======
import { scopesCodeWhispererCore, scopesCodeWhispererChat, scopesFeatureDev, scopesGumby } from '../../auth/connection'
>>>>>>> def89674
import { getLogger } from '../../shared/logger/logger'
import { Commands } from '../../shared/vscode/commands2'
import { vsCodeState } from '../models/model'
import { showReauthenticateMessage } from '../../shared/utilities/messages'
import { showAmazonQWalkthroughOnce } from '../../amazonq/onboardingPage/walkthrough'
import { setContext } from '../../shared/vscode/setContext'
import { openUrl } from '../../shared/utilities/vsCodeUtils'
import { telemetry } from '../../shared/telemetry/telemetry'
import { AuthStateEvent, LanguageClientAuth, LoginTypes, SsoLogin } from '../../auth/auth2'
import { builderIdStartUrl } from '../../auth/sso/constants'
import { VSCODE_EXTENSION_ID } from '../../shared/extensions'
import { RegionProfileManager } from '../region/regionProfileManager'

const localize = nls.loadMessageBundle()

/** Backwards compatibility for connections w pre-chat scopes */
export const codeWhispererCoreScopes = [...scopesCodeWhispererCore]
export const codeWhispererChatScopes = [...codeWhispererCoreScopes, ...scopesCodeWhispererChat]
export const amazonQScopes = [...codeWhispererChatScopes, ...scopesGumby, ...scopesFeatureDev]

/**
 * Handles authentication within Amazon Q.
 * Amazon Q only supports a single connection at a time.
 */
export class AuthUtil {
    public readonly profileName = VSCODE_EXTENSION_ID.amazonq
    public readonly regionProfileManager: RegionProfileManager

    // IAM login currently not supported
    private session: SsoLogin

    static create(lspAuth: LanguageClientAuth) {
        return (this.#instance ??= new this(lspAuth))
    }

    static #instance: AuthUtil
    public static get instance() {
        if (!this.#instance) {
            throw new ToolkitError('AuthUtil not ready. Was it initialized with a running LSP?')
        }
        return this.#instance
    }

    private constructor(private readonly lspAuth: LanguageClientAuth) {
        this.session = new SsoLogin(this.profileName, this.lspAuth)
        this.onDidChangeConnectionState((e: AuthStateEvent) => this.stateChangeHandler(e))

        this.regionProfileManager = new RegionProfileManager()
        this.regionProfileManager.onDidChangeRegionProfile(async () => {
            await this.setVscodeContextProps()
        })
    }

    isSsoSession() {
        return this.session.loginType === LoginTypes.SSO
    }

    async restore() {
        await this.session.restore()
    }

    async login(startUrl: string, region: string) {
        const response = await this.session.login({ startUrl, region, scopes: amazonQScopes })
        await showAmazonQWalkthroughOnce()

        return response
    }

    reauthenticate() {
        if (!this.isSsoSession()) {
            throw new ToolkitError('Cannot reauthenticate non-SSO session.')
        }

        return this.session.reauthenticate()
    }

    logout() {
        if (!this.isSsoSession()) {
            // Only SSO requires logout
            return
        }
        this.lspAuth.deleteBearerToken()
        return this.session.logout()
    }

    async getToken() {
        if (this.isSsoSession()) {
            return (await this.session.getToken()).token
        } else {
            throw new ToolkitError('Cannot get token for non-SSO session.')
        }
    }

    get connection() {
        return this.session.data
    }

    getAuthState() {
        return this.session.getConnectionState()
    }

    isConnected() {
        return this.getAuthState() === 'connected'
    }

    isConnectionExpired() {
        return this.getAuthState() === 'expired'
    }

    isBuilderIdConnection() {
        return this.connection?.startUrl === builderIdStartUrl
    }

    isIdcConnection() {
        return Boolean(this.connection?.startUrl && this.connection?.startUrl !== builderIdStartUrl)
<<<<<<< HEAD
    }

    onDidChangeConnectionState(handler: (e: AuthStateEvent) => any) {
        return this.session.onDidChangeConnectionState(handler)
    }

    async getTelemetryMetadata(): Promise<TelemetryMetadata> {
        if (!this.isConnected()) {
            return {
                id: 'undefined',
            }
        }

        if (this.isSsoSession()) {
            const ssoSessionDetails = (await this.session.getProfile()).ssoSession?.settings
            return {
                authScopes: ssoSessionDetails?.sso_registration_scopes?.join(','),
                credentialSourceId: AuthUtil.instance.isBuilderIdConnection() ? 'awsId' : 'iamIdentityCenter',
                credentialStartUrl: AuthUtil.instance.connection?.startUrl,
                awsRegion: AuthUtil.instance.connection?.region,
                ssoRegistrationExpiresAt: undefined,
                ssoRegistrationClientId: undefined,
            }
        } else if (!AuthUtil.instance.isSsoSession) {
            return {
                credentialSourceId: 'sharedCredentials',
            }
        }

        throw new Error('getTelemetryMetadataForConn() called with unknown connection type')
=======
    }

    onDidChangeConnectionState(handler: (e: AuthStateEvent) => any) {
        return this.session.onDidChangeConnectionState(handler)
>>>>>>> def89674
    }

    public async setVscodeContextProps(state = this.getAuthState()) {
        await setContext('aws.codewhisperer.connected', state === 'connected')
<<<<<<< HEAD
        const showAmazonQLoginView = !this.isConnected() || this.isConnectionExpired() || this.requireProfileSelection()
=======
        const showAmazonQLoginView =
            !this.isConnected() || this.isConnectionExpired() || this.regionProfileManager.requireProfileSelection()
>>>>>>> def89674
        await setContext('aws.amazonq.showLoginView', showAmazonQLoginView)
        await setContext('aws.amazonq.connectedSsoIdc', this.isIdcConnection())
        await setContext('aws.codewhisperer.connectionExpired', state === 'expired')
    }

    private reauthenticatePromptShown: boolean = false
    public async showReauthenticatePrompt(isAutoTrigger?: boolean) {
        if (isAutoTrigger && this.reauthenticatePromptShown) {
            return
        }

        await showReauthenticateMessage({
            message: localizedText.connectionExpired('Amazon Q'),
            connect: localizedText.reauthenticate,
            suppressId: 'codeWhispererConnectionExpired',
            settings: AmazonQPromptSettings.instance,
            reauthFunc: async () => {
                await this.reauthenticate()
            },
        })

        if (isAutoTrigger) {
            this.reauthenticatePromptShown = true
        }
    }

    private _isCustomizationFeatureEnabled: boolean = false
    public get isCustomizationFeatureEnabled(): boolean {
        return this._isCustomizationFeatureEnabled
    }

    // This boolean controls whether the Select Customization node will be visible. A change to this value
    // means that the old UX was wrong and must refresh the devTool tree.
    public set isCustomizationFeatureEnabled(value: boolean) {
        if (this._isCustomizationFeatureEnabled === value) {
            return
        }
        this._isCustomizationFeatureEnabled = value
        void Commands.tryExecute('aws.amazonq.refreshStatusBar')
    }

    public async notifyReauthenticate(isAutoTrigger?: boolean) {
        void this.showReauthenticatePrompt(isAutoTrigger)
        await this.setVscodeContextProps()
    }

    public async notifySessionConfiguration() {
        const suppressId = 'amazonQSessionConfigurationMessage'
        const settings = AmazonQPromptSettings.instance
        const shouldShow = settings.isPromptEnabled(suppressId)
        if (!shouldShow) {
            return
        }

        const message = localize(
            'aws.amazonq.sessionConfiguration.message',
            'Your maximum session length for Amazon Q can be extended to 90 days by your administrator. For more information, refer to How to extend the session duration for Amazon Q in the IDE in the IAM Identity Center User Guide.'
        )

        const learnMoreUrl = vscode.Uri.parse(
            'https://docs.aws.amazon.com/singlesignon/latest/userguide/configure-user-session.html#90-day-extended-session-duration'
        )
        await telemetry.toolkit_showNotification.run(async () => {
            telemetry.record({ id: 'sessionExtension' })
            void vscode.window.showInformationMessage(message, localizedText.learnMore).then(async (resp) => {
                await telemetry.toolkit_invokeAction.run(async () => {
                    if (resp === localizedText.learnMore) {
                        telemetry.record({ action: 'learnMore' })
                        await openUrl(learnMoreUrl)
                    } else {
                        telemetry.record({ action: 'dismissSessionExtensionNotification' })
                    }
                    await settings.disablePrompt(suppressId)
                })
            })
        })
    }

    private async stateChangeHandler(e: AuthStateEvent) {
        if (e.state === 'refreshed') {
            const params = this.isSsoSession() ? (await this.session.getToken()).updateCredentialsParams : undefined
            await this.lspAuth.updateBearerToken(params!)
            return
        } else {
            getLogger().info(`codewhisperer: connection changed to ${e.state}`)
            await this.refreshState(e.state)
        }
    }

    private async refreshState(state = this.getAuthState()) {
        if (state === 'expired' || state === 'notConnected') {
            if (this.isIdcConnection()) {
                await this.regionProfileManager.invalidateProfile(this.regionProfileManager.activeRegionProfile?.arn)
            }
            this.lspAuth.deleteBearerToken()
        }
        if (state === 'connected') {
            if (this.isIdcConnection()) {
                await this.regionProfileManager.restoreProfileSelection()
            }
            const bearerTokenParams = (await this.session.getToken()).updateCredentialsParams
            await this.lspAuth.updateBearerToken(bearerTokenParams)
        }

        vsCodeState.isFreeTierLimitReached = false
        await this.setVscodeContextProps(state)
        await Promise.all([
            Commands.tryExecute('aws.amazonq.refreshStatusBar'),
            Commands.tryExecute('aws.amazonq.updateReferenceLog'),
        ])

        if (state === 'connected' && this.isIdcConnection()) {
            void vscode.commands.executeCommand('aws.amazonq.notifyNewCustomizations')
        }
    }
}<|MERGE_RESOLUTION|>--- conflicted
+++ resolved
@@ -8,17 +8,7 @@
 import * as nls from 'vscode-nls'
 import { ToolkitError } from '../../shared/errors'
 import { AmazonQPromptSettings } from '../../shared/settings'
-<<<<<<< HEAD
-import {
-    scopesCodeWhispererCore,
-    scopesCodeWhispererChat,
-    scopesFeatureDev,
-    scopesGumby,
-    TelemetryMetadata,
-} from '../../auth/connection'
-=======
 import { scopesCodeWhispererCore, scopesCodeWhispererChat, scopesFeatureDev, scopesGumby } from '../../auth/connection'
->>>>>>> def89674
 import { getLogger } from '../../shared/logger/logger'
 import { Commands } from '../../shared/vscode/commands2'
 import { vsCodeState } from '../models/model'
@@ -134,53 +124,16 @@
 
     isIdcConnection() {
         return Boolean(this.connection?.startUrl && this.connection?.startUrl !== builderIdStartUrl)
-<<<<<<< HEAD
     }
 
     onDidChangeConnectionState(handler: (e: AuthStateEvent) => any) {
         return this.session.onDidChangeConnectionState(handler)
     }
 
-    async getTelemetryMetadata(): Promise<TelemetryMetadata> {
-        if (!this.isConnected()) {
-            return {
-                id: 'undefined',
-            }
-        }
-
-        if (this.isSsoSession()) {
-            const ssoSessionDetails = (await this.session.getProfile()).ssoSession?.settings
-            return {
-                authScopes: ssoSessionDetails?.sso_registration_scopes?.join(','),
-                credentialSourceId: AuthUtil.instance.isBuilderIdConnection() ? 'awsId' : 'iamIdentityCenter',
-                credentialStartUrl: AuthUtil.instance.connection?.startUrl,
-                awsRegion: AuthUtil.instance.connection?.region,
-                ssoRegistrationExpiresAt: undefined,
-                ssoRegistrationClientId: undefined,
-            }
-        } else if (!AuthUtil.instance.isSsoSession) {
-            return {
-                credentialSourceId: 'sharedCredentials',
-            }
-        }
-
-        throw new Error('getTelemetryMetadataForConn() called with unknown connection type')
-=======
-    }
-
-    onDidChangeConnectionState(handler: (e: AuthStateEvent) => any) {
-        return this.session.onDidChangeConnectionState(handler)
->>>>>>> def89674
-    }
-
     public async setVscodeContextProps(state = this.getAuthState()) {
         await setContext('aws.codewhisperer.connected', state === 'connected')
-<<<<<<< HEAD
-        const showAmazonQLoginView = !this.isConnected() || this.isConnectionExpired() || this.requireProfileSelection()
-=======
         const showAmazonQLoginView =
             !this.isConnected() || this.isConnectionExpired() || this.regionProfileManager.requireProfileSelection()
->>>>>>> def89674
         await setContext('aws.amazonq.showLoginView', showAmazonQLoginView)
         await setContext('aws.amazonq.connectedSsoIdc', this.isIdcConnection())
         await setContext('aws.codewhisperer.connectionExpired', state === 'expired')
