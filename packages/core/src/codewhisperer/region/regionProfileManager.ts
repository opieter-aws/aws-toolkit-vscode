/*!
 * Copyright Amazon.com, Inc. or its affiliates. All Rights Reserved.
 * SPDX-License-Identifier: Apache-2.0
 */

import * as vscode from 'vscode'
import { getIcon } from '../../shared/icons'
import { DataQuickPickItem } from '../../shared/ui/pickerPrompter'
import { CodeWhispererConfig, RegionProfile } from '../models/model'
import { showConfirmationMessage } from '../../shared/utilities/messages'
import globals from '../../shared/extensionGlobals'
import { once } from '../../shared/utilities/functionUtils'
import CodeWhispererUserClient from '../client/codewhispereruserclient'
import { Credentials, Service } from 'aws-sdk'
import { ServiceOptions } from '../../shared/awsClientBuilder'
import userApiConfig = require('../client/user-service-2.json')
import { createConstantMap } from '../../shared/utilities/tsUtils'
import { getLogger } from '../../shared/logger/logger'
import { pageableToCollection } from '../../shared/utilities/collectionUtils'
import { parse } from '@aws-sdk/util-arn-parser'
import { isAwsError, ToolkitError } from '../../shared/errors'
import { telemetry } from '../../shared/telemetry/telemetry'
import { localize } from '../../shared/utilities/vsCodeUtils'
<<<<<<< HEAD
import { IAuthProvider } from '../util/authUtil'
=======
import { AuthUtil } from '../util/authUtil'
>>>>>>> 73a8e5b5

// TODO: is there a better way to manage all endpoint strings in one place?
export const defaultServiceConfig: CodeWhispererConfig = {
    region: 'us-east-1',
    endpoint: 'https://codewhisperer.us-east-1.amazonaws.com/',
}

// Hack until we have a single discovery endpoint. We will call each endpoint one by one to fetch profile before then.
// TODO: update correct endpoint and region
const endpoints = createConstantMap({
    'us-east-1': 'https://q.us-east-1.amazonaws.com/',
    'eu-central-1': 'https://q.eu-central-1.amazonaws.com/',
})

/**
 * 'user' -> users change the profile through Q menu
 * 'auth' -> users change the profile through webview profile selector page
 * 'update' -> plugin auto select the profile on users' behalf as there is only 1 profile
 * 'reload' -> on plugin restart, plugin will try to reload previous selected profile
 */
export type ProfileSwitchIntent = 'user' | 'auth' | 'update' | 'reload'

export class RegionProfileManager {
    private static logger = getLogger()
    private _activeRegionProfile: RegionProfile | undefined
    private _onDidChangeRegionProfile = new vscode.EventEmitter<RegionProfile | undefined>()
    public readonly onDidChangeRegionProfile = this._onDidChangeRegionProfile.event
    // Store the last API results (for UI propuse) so we don't need to call service again if doesn't require "latest" result
    private _profiles: RegionProfile[] = []

    constructor(private readonly authProvider: IAuthProvider) {}

    get activeRegionProfile() {
<<<<<<< HEAD
        if (this.authProvider.isBuilderIdConnection()) {
=======
        if (AuthUtil.instance.isBuilderIdConnection()) {
>>>>>>> 73a8e5b5
            return undefined
        }
        return this._activeRegionProfile
    }

    get clientConfig(): CodeWhispererConfig {
<<<<<<< HEAD
        if (!this.authProvider.isConnected()) {
=======
        if (!AuthUtil.instance.isConnected()) {
>>>>>>> 73a8e5b5
            throw new ToolkitError('trying to get client configuration without credential')
        }

        // builder id should simply use default IAD
<<<<<<< HEAD
        if (this.authProvider.isBuilderIdConnection()) {
=======
        if (AuthUtil.instance.isBuilderIdConnection()) {
>>>>>>> 73a8e5b5
            return defaultServiceConfig
        }

        // idc
        const p = this.activeRegionProfile
        if (p) {
            const region = p.region
            const endpoint = endpoints.get(p.region)
            if (endpoint === undefined) {
                RegionProfileManager.logger.error(
                    `Not found endpoint for region ${region}, not able to initialize a codewhisperer client`
                )
                throw new ToolkitError(`Q client configuration error, endpoint not found for region ${region}`)
            }
            return {
                region: region,
                endpoint: endpoint,
            }
        }

        return defaultServiceConfig
    }

    get profiles(): RegionProfile[] {
        return this._profiles
    }

<<<<<<< HEAD
    async listRegionProfiles(): Promise<RegionProfile[]> {
        this._profiles = []

        if (!this.authProvider.isConnected() || !this.authProvider.isSsoSession()) {
=======
    constructor() {}

    async listRegionProfiles(): Promise<RegionProfile[]> {
        this._profiles = []

        if (!AuthUtil.instance.isConnected() || !AuthUtil.instance.isSsoSession()) {
>>>>>>> 73a8e5b5
            return []
        }
        const availableProfiles: RegionProfile[] = []
        for (const [region, endpoint] of endpoints.entries()) {
            const client = await this.createQClient(region, endpoint)
            const requester = async (request: CodeWhispererUserClient.ListAvailableProfilesRequest) =>
                client.listAvailableProfiles(request).promise()
            const request: CodeWhispererUserClient.ListAvailableProfilesRequest = {}
            try {
                const profiles = await pageableToCollection(requester, request, 'nextToken', 'profiles')
                    .flatten()
                    .promise()
                const mappedPfs = profiles.map((it) => {
                    let accntId = ''
                    try {
                        accntId = parse(it.arn).accountId
                    } catch (e) {}

                    return {
                        name: it.profileName,
                        region: region,
                        arn: it.arn,
                        description: accntId,
                    }
                })

                availableProfiles.push(...mappedPfs)
            } catch (e) {
                const logMsg = isAwsError(e) ? `requestId=${e.requestId}; message=${e.message}` : (e as Error).message
                RegionProfileManager.logger.error(`failed to listRegionProfiles: ${logMsg}`)
                throw e
            }

            RegionProfileManager.logger.info(`available amazonq profiles: ${availableProfiles.length}`)
        }

        this._profiles = availableProfiles
        return availableProfiles
    }

    async switchRegionProfile(regionProfile: RegionProfile | undefined, source: ProfileSwitchIntent) {
<<<<<<< HEAD
        if (!this.authProvider.isConnected() || !this.authProvider.isIdcConnection()) {
=======
        if (!AuthUtil.instance.isConnected() || !AuthUtil.instance.isIdcConnection()) {
>>>>>>> 73a8e5b5
            return
        }

        if (regionProfile && this.activeRegionProfile && regionProfile.arn === this.activeRegionProfile.arn) {
            return
        }

        // only prompt to users when users switch from A profile to B profile
        if (this.activeRegionProfile !== undefined && regionProfile !== undefined) {
            const response = await showConfirmationMessage({
                prompt: localize(
                    'AWS.amazonq.profile.confirmation',
                    "Do you want to change your Q Developer profile to '{0}'?\n When you change profiles, you will no longer have access to your current customizations, chats, code reviews, or any other code or content being generated by Amazon Q",
                    regionProfile?.name
                ),
                confirm: 'Switch profiles',
                cancel: 'Cancel',
                type: 'info',
            })

            if (!response) {
                telemetry.amazonq_didSelectProfile.emit({
                    source: source,
                    amazonQProfileRegion: this.activeRegionProfile?.region ?? 'not-set',
<<<<<<< HEAD
                    ssoRegion: this.authProvider.connection?.region,
                    result: 'Cancelled',
                    credentialStartUrl: this.authProvider.connection?.startUrl,
=======
                    ssoRegion: AuthUtil.instance.connection?.region,
                    result: 'Cancelled',
                    credentialStartUrl: AuthUtil.instance.connection?.startUrl,
>>>>>>> 73a8e5b5
                    profileCount: this.profiles.length,
                })
                return
            }
        }

        if (source === 'reload' || source === 'update') {
            telemetry.amazonq_profileState.emit({
                source: source,
                amazonQProfileRegion: regionProfile?.region ?? 'not-set',
                result: 'Succeeded',
            })
        } else {
            telemetry.amazonq_didSelectProfile.emit({
                source: source,
                amazonQProfileRegion: regionProfile?.region ?? 'not-set',
<<<<<<< HEAD
                ssoRegion: this.authProvider.connection?.region,
                result: 'Succeeded',
                credentialStartUrl: this.authProvider.connection?.startUrl,
=======
                ssoRegion: AuthUtil.instance.connection?.region,
                result: 'Succeeded',
                credentialStartUrl: AuthUtil.instance.connection?.startUrl,
>>>>>>> 73a8e5b5
                profileCount: this.profiles.length,
            })
        }

        await this._switchRegionProfile(regionProfile)
    }

    private async _switchRegionProfile(regionProfile: RegionProfile | undefined) {
        this._activeRegionProfile = regionProfile

        this._onDidChangeRegionProfile.fire(regionProfile)
        // dont show if it's a default (fallback)
        if (regionProfile && this.profiles.length > 1) {
            void vscode.window.showInformationMessage(`You are using the ${regionProfile.name} profile for Q.`).then()
        }

        // persist to state
        await this.persistSelectRegionProfile()
    }

    restoreProfileSelection = once(async () => {
<<<<<<< HEAD
        if (this.authProvider.isConnected()) {
=======
        if (AuthUtil.instance.isConnected()) {
>>>>>>> 73a8e5b5
            await this.restoreRegionProfile()
        }
    })

<<<<<<< HEAD
    // Note: should be called after [this.authProvider.isConnected()] returns non null
    async restoreRegionProfile() {
        const previousSelected = this.loadPersistedRegionProfle()[this.authProvider.profileName] || undefined
=======
    // Note: should be called after [AuthUtil.instance.conn] returns non null
    async restoreRegionProfile() {
        const previousSelected = this.loadPersistedRegionProfle()[AuthUtil.instance.profileName] || undefined
>>>>>>> 73a8e5b5
        if (!previousSelected) {
            return
        }
        // cross-validation
        this.listRegionProfiles()
            .then(async (profiles) => {
                const r = profiles.find((it) => it.arn === previousSelected.arn)
                if (!r) {
                    telemetry.amazonq_profileState.emit({
                        source: 'reload',
                        amazonQProfileRegion: 'not-set',
                        reason: 'profile could not be selected',
                        result: 'Failed',
                    })

                    await this.invalidateProfile(previousSelected.arn)
                    RegionProfileManager.logger.warn(
                        `invlaidating ${previousSelected.name} profile, arn=${previousSelected.arn}`
                    )
                }
            })
            .catch((e) => {
                telemetry.amazonq_profileState.emit({
                    source: 'reload',
                    amazonQProfileRegion: 'not-set',
                    reason: (e as Error).message,
                    result: 'Failed',
                })
            })

        await this.switchRegionProfile(previousSelected, 'reload')
    }

    private loadPersistedRegionProfle(): { [label: string]: RegionProfile } {
        const previousPersistedState = globals.globalState.tryGet<{ [label: string]: RegionProfile }>(
            'aws.amazonq.regionProfiles',
            Object,
            {}
        )

        return previousPersistedState
    }

    async persistSelectRegionProfile() {
        // default has empty arn and shouldn't be persisted because it's just a fallback
<<<<<<< HEAD
        if (!this.authProvider.isConnected() || this.activeRegionProfile === undefined) {
=======
        if (!AuthUtil.instance.isConnected() || this.activeRegionProfile === undefined) {
>>>>>>> 73a8e5b5
            return
        }

        // persist connectionId to profileArn
        const previousPersistedState = globals.globalState.tryGet<{ [label: string]: RegionProfile }>(
            'aws.amazonq.regionProfiles',
            Object,
            {}
        )

<<<<<<< HEAD
        previousPersistedState[this.authProvider.profileName] = this.activeRegionProfile
=======
        previousPersistedState[AuthUtil.instance.profileName] = this.activeRegionProfile
>>>>>>> 73a8e5b5
        await globals.globalState.update('aws.amazonq.regionProfiles', previousPersistedState)
    }

    async generateQuickPickItem(): Promise<DataQuickPickItem<string>[]> {
        const selected = this.activeRegionProfile
        let profiles: RegionProfile[] = []
        try {
            profiles = await this.listRegionProfiles()
        } catch (e) {
            return [
                {
                    label: '[Failed to list available profiles]',
                    detail: `${(e as Error).message}`,
                    data: '',
                },
            ]
        }
        const icon = getIcon('vscode-account')
        const quickPickItems: DataQuickPickItem<string>[] = profiles.map((it) => {
            const label = it.name
            const onClick = async () => {
                await this.switchRegionProfile(it, 'user')
            }
            const data = it.arn
            const description = it.region
            const isRecentlyUsed = selected ? selected.arn === it.arn : false

            return {
                label: `${icon} ${label}`,
                onClick: onClick,
                data: data,
                description: description,
                recentlyUsed: isRecentlyUsed,
                detail: it.description,
            }
        })

        return quickPickItems
    }

    async invalidateProfile(arn: string | undefined) {
        if (arn) {
            if (this.activeRegionProfile && this.activeRegionProfile.arn === arn) {
                this._activeRegionProfile = undefined
            }

            const profiles = this.loadPersistedRegionProfle()
            const updatedProfiles = Object.fromEntries(
                Object.entries(profiles).filter(([connId, profile]) => profile.arn !== arn)
            )
            await globals.globalState.update('aws.amazonq.regionProfiles', updatedProfiles)
        }
    }

<<<<<<< HEAD
    requireProfileSelection(): boolean {
        if (this.authProvider.isBuilderIdConnection()) {
            return false
        }
        return this.authProvider.isIdcConnection() && this.activeRegionProfile === undefined
    }

    async createQClient(region: string, endpoint: string): Promise<CodeWhispererUserClient> {
        const token = await this.authProvider.getToken()
=======
    requireProfileSelection() {
        if (AuthUtil.instance.isBuilderIdConnection()) {
            return false
        }
        return AuthUtil.instance.isIdcConnection() && this.activeRegionProfile === undefined
    }

    async createQClient(region: string, endpoint: string): Promise<CodeWhispererUserClient> {
        const token = await AuthUtil.instance.getToken()
>>>>>>> 73a8e5b5
        const serviceOption: ServiceOptions = {
            apiConfig: userApiConfig,
            region: region,
            endpoint: endpoint,
            credentials: new Credentials({ accessKeyId: 'xxx', secretAccessKey: 'xxx' }),
            onRequestSetup: [
                (req) => {
                    req.on('build', ({ httpRequest }) => {
                        httpRequest.headers['Authorization'] = `Bearer ${token}`
                    })
                },
            ],
        } as ServiceOptions

        const c = (await globals.sdkClientBuilder.createAwsService(
            Service,
            serviceOption,
            undefined
        )) as CodeWhispererUserClient

        return c
    }
}<|MERGE_RESOLUTION|>--- conflicted
+++ resolved
@@ -21,11 +21,7 @@
 import { isAwsError, ToolkitError } from '../../shared/errors'
 import { telemetry } from '../../shared/telemetry/telemetry'
 import { localize } from '../../shared/utilities/vsCodeUtils'
-<<<<<<< HEAD
 import { IAuthProvider } from '../util/authUtil'
-=======
-import { AuthUtil } from '../util/authUtil'
->>>>>>> 73a8e5b5
 
 // TODO: is there a better way to manage all endpoint strings in one place?
 export const defaultServiceConfig: CodeWhispererConfig = {
@@ -59,31 +55,21 @@
     constructor(private readonly authProvider: IAuthProvider) {}
 
     get activeRegionProfile() {
-<<<<<<< HEAD
         if (this.authProvider.isBuilderIdConnection()) {
-=======
-        if (AuthUtil.instance.isBuilderIdConnection()) {
->>>>>>> 73a8e5b5
             return undefined
         }
         return this._activeRegionProfile
     }
 
     get clientConfig(): CodeWhispererConfig {
-<<<<<<< HEAD
         if (!this.authProvider.isConnected()) {
-=======
-        if (!AuthUtil.instance.isConnected()) {
->>>>>>> 73a8e5b5
+
             throw new ToolkitError('trying to get client configuration without credential')
         }
 
         // builder id should simply use default IAD
-<<<<<<< HEAD
         if (this.authProvider.isBuilderIdConnection()) {
-=======
-        if (AuthUtil.instance.isBuilderIdConnection()) {
->>>>>>> 73a8e5b5
+
             return defaultServiceConfig
         }
 
@@ -111,19 +97,10 @@
         return this._profiles
     }
 
-<<<<<<< HEAD
     async listRegionProfiles(): Promise<RegionProfile[]> {
         this._profiles = []
 
         if (!this.authProvider.isConnected() || !this.authProvider.isSsoSession()) {
-=======
-    constructor() {}
-
-    async listRegionProfiles(): Promise<RegionProfile[]> {
-        this._profiles = []
-
-        if (!AuthUtil.instance.isConnected() || !AuthUtil.instance.isSsoSession()) {
->>>>>>> 73a8e5b5
             return []
         }
         const availableProfiles: RegionProfile[] = []
@@ -165,11 +142,7 @@
     }
 
     async switchRegionProfile(regionProfile: RegionProfile | undefined, source: ProfileSwitchIntent) {
-<<<<<<< HEAD
         if (!this.authProvider.isConnected() || !this.authProvider.isIdcConnection()) {
-=======
-        if (!AuthUtil.instance.isConnected() || !AuthUtil.instance.isIdcConnection()) {
->>>>>>> 73a8e5b5
             return
         }
 
@@ -194,15 +167,9 @@
                 telemetry.amazonq_didSelectProfile.emit({
                     source: source,
                     amazonQProfileRegion: this.activeRegionProfile?.region ?? 'not-set',
-<<<<<<< HEAD
                     ssoRegion: this.authProvider.connection?.region,
                     result: 'Cancelled',
                     credentialStartUrl: this.authProvider.connection?.startUrl,
-=======
-                    ssoRegion: AuthUtil.instance.connection?.region,
-                    result: 'Cancelled',
-                    credentialStartUrl: AuthUtil.instance.connection?.startUrl,
->>>>>>> 73a8e5b5
                     profileCount: this.profiles.length,
                 })
                 return
@@ -219,15 +186,9 @@
             telemetry.amazonq_didSelectProfile.emit({
                 source: source,
                 amazonQProfileRegion: regionProfile?.region ?? 'not-set',
-<<<<<<< HEAD
                 ssoRegion: this.authProvider.connection?.region,
                 result: 'Succeeded',
                 credentialStartUrl: this.authProvider.connection?.startUrl,
-=======
-                ssoRegion: AuthUtil.instance.connection?.region,
-                result: 'Succeeded',
-                credentialStartUrl: AuthUtil.instance.connection?.startUrl,
->>>>>>> 73a8e5b5
                 profileCount: this.profiles.length,
             })
         }
@@ -249,24 +210,14 @@
     }
 
     restoreProfileSelection = once(async () => {
-<<<<<<< HEAD
         if (this.authProvider.isConnected()) {
-=======
-        if (AuthUtil.instance.isConnected()) {
->>>>>>> 73a8e5b5
             await this.restoreRegionProfile()
         }
     })
 
-<<<<<<< HEAD
     // Note: should be called after [this.authProvider.isConnected()] returns non null
     async restoreRegionProfile() {
         const previousSelected = this.loadPersistedRegionProfle()[this.authProvider.profileName] || undefined
-=======
-    // Note: should be called after [AuthUtil.instance.conn] returns non null
-    async restoreRegionProfile() {
-        const previousSelected = this.loadPersistedRegionProfle()[AuthUtil.instance.profileName] || undefined
->>>>>>> 73a8e5b5
         if (!previousSelected) {
             return
         }
@@ -312,11 +263,7 @@
 
     async persistSelectRegionProfile() {
         // default has empty arn and shouldn't be persisted because it's just a fallback
-<<<<<<< HEAD
         if (!this.authProvider.isConnected() || this.activeRegionProfile === undefined) {
-=======
-        if (!AuthUtil.instance.isConnected() || this.activeRegionProfile === undefined) {
->>>>>>> 73a8e5b5
             return
         }
 
@@ -327,11 +274,7 @@
             {}
         )
 
-<<<<<<< HEAD
         previousPersistedState[this.authProvider.profileName] = this.activeRegionProfile
-=======
-        previousPersistedState[AuthUtil.instance.profileName] = this.activeRegionProfile
->>>>>>> 73a8e5b5
         await globals.globalState.update('aws.amazonq.regionProfiles', previousPersistedState)
     }
 
@@ -386,7 +329,6 @@
         }
     }
 
-<<<<<<< HEAD
     requireProfileSelection(): boolean {
         if (this.authProvider.isBuilderIdConnection()) {
             return false
@@ -396,17 +338,6 @@
 
     async createQClient(region: string, endpoint: string): Promise<CodeWhispererUserClient> {
         const token = await this.authProvider.getToken()
-=======
-    requireProfileSelection() {
-        if (AuthUtil.instance.isBuilderIdConnection()) {
-            return false
-        }
-        return AuthUtil.instance.isIdcConnection() && this.activeRegionProfile === undefined
-    }
-
-    async createQClient(region: string, endpoint: string): Promise<CodeWhispererUserClient> {
-        const token = await AuthUtil.instance.getToken()
->>>>>>> 73a8e5b5
         const serviceOption: ServiceOptions = {
             apiConfig: userApiConfig,
             region: region,
