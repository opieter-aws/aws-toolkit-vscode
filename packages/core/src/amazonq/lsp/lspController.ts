/*!
 * Copyright Amazon.com, Inc. or its affiliates. All Rights Reserved.
 * SPDX-License-Identifier: Apache-2.0
 */

import * as vscode from 'vscode'
import * as path from 'path'
import { getLogger } from '../../shared/logger/logger'
import { CurrentWsFolders, collectFilesForIndex } from '../../shared/utilities/workspaceUtils'
import { LspClient } from './lspClient'
<<<<<<< HEAD
import { RelevantTextDocument } from '@amzn/codewhisperer-streaming'
=======
import AdmZip from 'adm-zip'
import { makeTemporaryToolkitFolder, tryRemoveFolder } from '../../shared/filesystemUtilities'
>>>>>>> 1d79df7e
import { activate as activateLsp } from './lspClient'
import { telemetry } from '../../shared/telemetry/telemetry'
import { isCloud9 } from '../../shared/extensionUtilities'
import globals, { isWeb } from '../../shared/extensionGlobals'
import { isAmazonInternalOs } from '../../shared/vscode/env'
<<<<<<< HEAD
import { WorkspaceLSPInstaller } from './workspaceInstaller'
import { lspSetupStage } from '../../shared/lsp/utils/setupStage'
=======
import { RelevantTextDocumentAddition } from '../../codewhispererChat/controllers/chat/model'
>>>>>>> 1d79df7e

export interface Chunk {
    readonly filePath: string
    readonly content: string
    readonly context?: string
    readonly relativePath?: string
    readonly programmingLanguage?: string
    readonly startLine?: number
    readonly endLine?: number
}
<<<<<<< HEAD
=======

export interface Content {
    filename: string
    url: string
    hashes: string[]
    bytes: number
    serverVersion?: string
}

export interface Target {
    platform: string
    arch: string
    contents: Content[]
}

export interface Manifest {
    manifestSchemaVersion: string
    artifactId: string
    artifactDescription: string
    isManifestDeprecated: boolean
    versions: {
        serverVersion: string
        isDelisted: boolean
        targets: Target[]
    }[]
}
const manifestUrl = 'https://aws-toolkit-language-servers.amazonaws.com/q-context/manifest.json'
// this LSP client in Q extension is only going to work with these LSP server versions
const supportedLspServerVersions = ['0.1.42']

const nodeBinName = process.platform === 'win32' ? 'node.exe' : 'node'

>>>>>>> 1d79df7e
export interface BuildIndexConfig {
    startUrl?: string
    maxIndexSize: number
    isVectorIndexEnabled: boolean
}

/*
 * LSP Controller manages the status of Amazon Q Workspace Indexing LSP:
 * 1. Downloading, verifying and installing LSP using DEXP LSP manifest and CDN.
 * 2. Managing the LSP states. There are a couple of possible LSP states:
 *    Not installed. Installed. Running. Indexing. Indexing Done.
 * LSP Controller converts the input and output of LSP APIs.
 * The IDE extension code should invoke LSP API via this controller.
 * 3. It perform pre-process and post process of LSP APIs
 *    Pre-process the input to Index Files API
 *    Post-process the output from Query API
 */
export class LspController {
    static #instance: LspController
    private _isIndexingInProgress = false
    private logger = getLogger('amazonqWorkspaceLsp')

    public static get instance() {
        return (this.#instance ??= new this())
    }

    isIndexingInProgress() {
        return this._isIndexingInProgress
    }

<<<<<<< HEAD
    async query(s: string): Promise<RelevantTextDocument[]> {
=======
    async _download(localFile: string, remoteUrl: string) {
        const res = await fetch(remoteUrl, {
            headers: {
                'User-Agent': getUserAgent({ includePlatform: true, includeClientId: true }),
            },
        })
        if (!res.ok) {
            throw new ToolkitError(`Failed to download. Error: ${JSON.stringify(res)}`)
        }
        return new Promise((resolve, reject) => {
            const file = createWriteStream(localFile)
            res.body.pipe(file)
            res.body.on('error', (err) => {
                reject(err)
            })
            file.on('finish', () => {
                file.close(resolve)
            })
        })
    }

    async fetchManifest() {
        try {
            const resp = await request.fetch('GET', manifestUrl, {
                headers: {
                    'User-Agent': getUserAgent({ includePlatform: true, includeClientId: true }),
                },
            }).response
            if (!resp.ok) {
                throw new ToolkitError(`Failed to fetch manifest. Error: ${resp.statusText}`)
            }
            return resp.json()
        } catch (e: any) {
            throw new ToolkitError(`Failed to fetch manifest. Error: ${JSON.stringify(e)}`)
        }
    }

    async getFileSha384(filePath: string): Promise<string> {
        const fileBuffer = await fs.readFileBytes(filePath)
        const hash = crypto.createHash('sha384')
        hash.update(fileBuffer)
        return hash.digest('hex')
    }

    async isLspInstalled(context: vscode.ExtensionContext) {
        const localQServer = context.asAbsolutePath(path.join('resources', 'qserver'))
        const localNodeRuntime = context.asAbsolutePath(path.join('resources', nodeBinName))
        return (await fs.exists(localQServer)) && (await fs.exists(localNodeRuntime))
    }

    getQserverFromManifest(manifest: Manifest): Content | undefined {
        if (manifest.isManifestDeprecated) {
            return undefined
        }
        for (const version of manifest.versions) {
            if (version.isDelisted) {
                continue
            }
            if (!supportedLspServerVersions.includes(version.serverVersion)) {
                continue
            }
            for (const t of version.targets) {
                if (
                    (t.platform === process.platform || (t.platform === 'windows' && process.platform === 'win32')) &&
                    t.arch === process.arch
                ) {
                    for (const content of t.contents) {
                        if (content.filename.startsWith('qserver') && content.hashes.length > 0) {
                            content.serverVersion = version.serverVersion
                            return content
                        }
                    }
                }
            }
        }
        return undefined
    }

    getNodeRuntimeFromManifest(manifest: Manifest): Content | undefined {
        if (manifest.isManifestDeprecated) {
            return undefined
        }
        for (const version of manifest.versions) {
            if (version.isDelisted) {
                continue
            }
            if (!supportedLspServerVersions.includes(version.serverVersion)) {
                continue
            }
            for (const t of version.targets) {
                if (
                    (t.platform === process.platform || (t.platform === 'windows' && process.platform === 'win32')) &&
                    t.arch === process.arch
                ) {
                    for (const content of t.contents) {
                        if (content.filename.startsWith('node') && content.hashes.length > 0) {
                            content.serverVersion = version.serverVersion
                            return content
                        }
                    }
                }
            }
        }
        return undefined
    }

    private async hashMatch(filePath: string, content: Content) {
        const sha384 = await this.getFileSha384(filePath)
        if ('sha384:' + sha384 !== content.hashes[0]) {
            getLogger().error(
                `LspController: Downloaded file sha ${sha384} does not match manifest ${content.hashes[0]}.`
            )
            await fs.delete(filePath)
            return false
        }
        return true
    }

    async downloadAndCheckHash(filePath: string, content: Content) {
        await this._download(filePath, content.url)
        const match = await this.hashMatch(filePath, content)
        if (!match) {
            return false
        }
        return true
    }

    async tryInstallLsp(context: vscode.ExtensionContext): Promise<boolean> {
        let tempFolder = undefined
        try {
            if (await this.isLspInstalled(context)) {
                getLogger().info(`LspController: LSP already installed`)
                return true
            }
            // clean up previous downloaded LSP
            const qserverPath = context.asAbsolutePath(path.join('resources', 'qserver'))
            if (await fs.exists(qserverPath)) {
                await tryRemoveFolder(qserverPath)
            }
            // clean up previous downloaded node runtime
            const nodeRuntimePath = context.asAbsolutePath(path.join('resources', nodeBinName))
            if (await fs.exists(nodeRuntimePath)) {
                await fs.delete(nodeRuntimePath)
            }
            // fetch download url for qserver and node runtime
            const manifest: Manifest = (await this.fetchManifest()) as Manifest
            const qserverContent = this.getQserverFromManifest(manifest)
            const nodeRuntimeContent = this.getNodeRuntimeFromManifest(manifest)
            if (!qserverContent || !nodeRuntimeContent) {
                getLogger().info(`LspController: Did not find LSP URL for ${process.platform} ${process.arch}`)
                return false
            }

            tempFolder = await makeTemporaryToolkitFolder()

            // download lsp to temp folder
            const qserverZipTempPath = path.join(tempFolder, 'qserver.zip')
            const downloadOk = await this.downloadAndCheckHash(qserverZipTempPath, qserverContent)
            if (!downloadOk) {
                return false
            }
            const zip = new AdmZip(qserverZipTempPath)
            zip.extractAllTo(tempFolder)
            await fs.rename(path.join(tempFolder, 'qserver'), qserverPath)

            // download node runtime to temp folder
            const nodeRuntimeTempPath = path.join(tempFolder, nodeBinName)
            const downloadNodeOk = await this.downloadAndCheckHash(nodeRuntimeTempPath, nodeRuntimeContent)
            if (!downloadNodeOk) {
                return false
            }
            await fs.chmod(nodeRuntimeTempPath, 0o755)
            await fs.rename(nodeRuntimeTempPath, nodeRuntimePath)
            return true
        } catch (e) {
            getLogger().error(`LspController: Failed to setup LSP server ${e}`)
            return false
        } finally {
            // clean up temp folder
            if (tempFolder) {
                await tryRemoveFolder(tempFolder)
            }
        }
    }

    async query(s: string): Promise<RelevantTextDocumentAddition[]> {
>>>>>>> 1d79df7e
        const chunks: Chunk[] | undefined = await LspClient.instance.queryVectorIndex(s)
        const resp: RelevantTextDocumentAddition[] = []
        if (chunks) {
            for (const chunk of chunks) {
                const text = chunk.context ? chunk.context : chunk.content
                if (chunk.programmingLanguage && chunk.programmingLanguage !== 'unknown') {
                    resp.push({
                        text: text,
                        relativeFilePath: chunk.relativePath ? chunk.relativePath : path.basename(chunk.filePath),
                        programmingLanguage: {
                            languageName: chunk.programmingLanguage,
                        },
                        startLine: chunk.startLine ?? -1,
                        endLine: chunk.endLine ?? -1,
                    })
                } else {
                    resp.push({
                        text: text,
                        relativeFilePath: chunk.relativePath ? chunk.relativePath : path.basename(chunk.filePath),
                        startLine: chunk.startLine ?? -1,
                        endLine: chunk.endLine ?? -1,
                    })
                }
            }
        }
        return resp
    }

    async queryInlineProjectContext(query: string, path: string, target: 'bm25' | 'codemap' | 'default') {
        try {
            return await LspClient.instance.queryInlineProjectContext(query, path, target)
        } catch (e) {
            if (e instanceof Error) {
                this.logger.error(`unexpected error while querying inline project context, e=${e.message}`)
            }
            return []
        }
    }

    async buildIndex(buildIndexConfig: BuildIndexConfig) {
        this.logger.info(`LspController: Starting to build index of project`)
        const start = performance.now()
        const projPaths = (vscode.workspace.workspaceFolders ?? []).map((folder) => folder.uri.fsPath)
        if (projPaths.length === 0) {
            this.logger.info(`LspController: Skipping building index. No projects found in workspace`)
            return
        }
        projPaths.sort()
        try {
            this._isIndexingInProgress = true
            const projRoot = projPaths[0]
            const files = await collectFilesForIndex(
                projPaths,
                vscode.workspace.workspaceFolders as CurrentWsFolders,
                true,
                buildIndexConfig.maxIndexSize * 1024 * 1024
            )
            const totalSizeBytes = files.reduce(
                (accumulator, currentFile) => accumulator + currentFile.fileSizeBytes,
                0
            )
            this.logger.info(`LspController: Found ${files.length} files in current project ${projPaths}`)
            const config = buildIndexConfig.isVectorIndexEnabled ? 'all' : 'default'
            const r = files.map((f) => f.fileUri.fsPath)
            const resp = await LspClient.instance.buildIndex(r, projRoot, config)
            if (resp) {
                this.logger.debug(`LspController: Finish building index of project`)
                const usage = await LspClient.instance.getLspServerUsage()
                telemetry.amazonq_indexWorkspace.emit({
                    duration: performance.now() - start,
                    result: 'Succeeded',
                    amazonqIndexFileCount: files.length,
                    amazonqIndexMemoryUsageInMB: usage ? usage.memoryUsage / (1024 * 1024) : undefined,
                    amazonqIndexCpuUsagePercentage: usage ? usage.cpuUsage : undefined,
                    amazonqIndexFileSizeInMB: totalSizeBytes / (1024 * 1024),
                    credentialStartUrl: buildIndexConfig.startUrl,
                })
            } else {
                this.logger.error(`LspController: Failed to build index of project`)
                telemetry.amazonq_indexWorkspace.emit({
                    duration: performance.now() - start,
                    result: 'Failed',
                    amazonqIndexFileCount: 0,
                    amazonqIndexFileSizeInMB: 0,
                    reason: `Unknown`,
                })
            }
        } catch (error) {
            // TODO: use telemetry.run()
            this.logger.error(`LspController: Failed to build index of project`)
            telemetry.amazonq_indexWorkspace.emit({
                duration: performance.now() - start,
                result: 'Failed',
                amazonqIndexFileCount: 0,
                amazonqIndexFileSizeInMB: 0,
                reason: `${error instanceof Error ? error.name : 'Unknown'}`,
                reasonDesc: `Error when building index. ${error instanceof Error ? error.message : error}`,
            })
        } finally {
            this._isIndexingInProgress = false
        }
    }

    async trySetupLsp(context: vscode.ExtensionContext, buildIndexConfig: BuildIndexConfig) {
        if (isCloud9() || isWeb() || isAmazonInternalOs()) {
            this.logger.warn('LspController: Skipping LSP setup. LSP is not compatible with the current environment. ')
            // do not do anything if in Cloud9 or Web mode or in AL2 (AL2 does not support node v18+)
            return
        }
        setImmediate(async () => {
            try {
<<<<<<< HEAD
                await this.setupLsp(context)
=======
                await activateLsp(context)
                getLogger().info('LspController: LSP activated')
                await vscode.commands.executeCommand(`aws.amazonq.updateContextCommandItems`)
>>>>>>> 1d79df7e
                void LspController.instance.buildIndex(buildIndexConfig)
                // log the LSP server CPU and Memory usage per 30 minutes.
                globals.clock.setInterval(
                    async () => {
                        const usage = await LspClient.instance.getLspServerUsage()
                        if (usage) {
                            this.logger.info(
                                `LspController: LSP server CPU ${usage.cpuUsage}%, LSP server Memory ${
                                    usage.memoryUsage / (1024 * 1024)
                                }MB  `
                            )
                        }
                    },
                    30 * 60 * 1000
                )
            } catch (e) {
                this.logger.error(`LspController: LSP failed to activate ${e}`)
            }
        })
    }

    private async setupLsp(context: vscode.ExtensionContext) {
        await lspSetupStage('all', async () => {
            const installResult = await new WorkspaceLSPInstaller().resolve()
            await lspSetupStage('launch', async () => activateLsp(context, installResult.resourcePaths))
            this.logger.info('LspController: LSP activated')
        })
    }
}<|MERGE_RESOLUTION|>--- conflicted
+++ resolved
@@ -8,23 +8,14 @@
 import { getLogger } from '../../shared/logger/logger'
 import { CurrentWsFolders, collectFilesForIndex } from '../../shared/utilities/workspaceUtils'
 import { LspClient } from './lspClient'
-<<<<<<< HEAD
-import { RelevantTextDocument } from '@amzn/codewhisperer-streaming'
-=======
-import AdmZip from 'adm-zip'
-import { makeTemporaryToolkitFolder, tryRemoveFolder } from '../../shared/filesystemUtilities'
->>>>>>> 1d79df7e
 import { activate as activateLsp } from './lspClient'
 import { telemetry } from '../../shared/telemetry/telemetry'
 import { isCloud9 } from '../../shared/extensionUtilities'
 import globals, { isWeb } from '../../shared/extensionGlobals'
 import { isAmazonInternalOs } from '../../shared/vscode/env'
-<<<<<<< HEAD
 import { WorkspaceLSPInstaller } from './workspaceInstaller'
 import { lspSetupStage } from '../../shared/lsp/utils/setupStage'
-=======
 import { RelevantTextDocumentAddition } from '../../codewhispererChat/controllers/chat/model'
->>>>>>> 1d79df7e
 
 export interface Chunk {
     readonly filePath: string
@@ -35,41 +26,6 @@
     readonly startLine?: number
     readonly endLine?: number
 }
-<<<<<<< HEAD
-=======
-
-export interface Content {
-    filename: string
-    url: string
-    hashes: string[]
-    bytes: number
-    serverVersion?: string
-}
-
-export interface Target {
-    platform: string
-    arch: string
-    contents: Content[]
-}
-
-export interface Manifest {
-    manifestSchemaVersion: string
-    artifactId: string
-    artifactDescription: string
-    isManifestDeprecated: boolean
-    versions: {
-        serverVersion: string
-        isDelisted: boolean
-        targets: Target[]
-    }[]
-}
-const manifestUrl = 'https://aws-toolkit-language-servers.amazonaws.com/q-context/manifest.json'
-// this LSP client in Q extension is only going to work with these LSP server versions
-const supportedLspServerVersions = ['0.1.42']
-
-const nodeBinName = process.platform === 'win32' ? 'node.exe' : 'node'
-
->>>>>>> 1d79df7e
 export interface BuildIndexConfig {
     startUrl?: string
     maxIndexSize: number
@@ -100,196 +56,7 @@
         return this._isIndexingInProgress
     }
 
-<<<<<<< HEAD
-    async query(s: string): Promise<RelevantTextDocument[]> {
-=======
-    async _download(localFile: string, remoteUrl: string) {
-        const res = await fetch(remoteUrl, {
-            headers: {
-                'User-Agent': getUserAgent({ includePlatform: true, includeClientId: true }),
-            },
-        })
-        if (!res.ok) {
-            throw new ToolkitError(`Failed to download. Error: ${JSON.stringify(res)}`)
-        }
-        return new Promise((resolve, reject) => {
-            const file = createWriteStream(localFile)
-            res.body.pipe(file)
-            res.body.on('error', (err) => {
-                reject(err)
-            })
-            file.on('finish', () => {
-                file.close(resolve)
-            })
-        })
-    }
-
-    async fetchManifest() {
-        try {
-            const resp = await request.fetch('GET', manifestUrl, {
-                headers: {
-                    'User-Agent': getUserAgent({ includePlatform: true, includeClientId: true }),
-                },
-            }).response
-            if (!resp.ok) {
-                throw new ToolkitError(`Failed to fetch manifest. Error: ${resp.statusText}`)
-            }
-            return resp.json()
-        } catch (e: any) {
-            throw new ToolkitError(`Failed to fetch manifest. Error: ${JSON.stringify(e)}`)
-        }
-    }
-
-    async getFileSha384(filePath: string): Promise<string> {
-        const fileBuffer = await fs.readFileBytes(filePath)
-        const hash = crypto.createHash('sha384')
-        hash.update(fileBuffer)
-        return hash.digest('hex')
-    }
-
-    async isLspInstalled(context: vscode.ExtensionContext) {
-        const localQServer = context.asAbsolutePath(path.join('resources', 'qserver'))
-        const localNodeRuntime = context.asAbsolutePath(path.join('resources', nodeBinName))
-        return (await fs.exists(localQServer)) && (await fs.exists(localNodeRuntime))
-    }
-
-    getQserverFromManifest(manifest: Manifest): Content | undefined {
-        if (manifest.isManifestDeprecated) {
-            return undefined
-        }
-        for (const version of manifest.versions) {
-            if (version.isDelisted) {
-                continue
-            }
-            if (!supportedLspServerVersions.includes(version.serverVersion)) {
-                continue
-            }
-            for (const t of version.targets) {
-                if (
-                    (t.platform === process.platform || (t.platform === 'windows' && process.platform === 'win32')) &&
-                    t.arch === process.arch
-                ) {
-                    for (const content of t.contents) {
-                        if (content.filename.startsWith('qserver') && content.hashes.length > 0) {
-                            content.serverVersion = version.serverVersion
-                            return content
-                        }
-                    }
-                }
-            }
-        }
-        return undefined
-    }
-
-    getNodeRuntimeFromManifest(manifest: Manifest): Content | undefined {
-        if (manifest.isManifestDeprecated) {
-            return undefined
-        }
-        for (const version of manifest.versions) {
-            if (version.isDelisted) {
-                continue
-            }
-            if (!supportedLspServerVersions.includes(version.serverVersion)) {
-                continue
-            }
-            for (const t of version.targets) {
-                if (
-                    (t.platform === process.platform || (t.platform === 'windows' && process.platform === 'win32')) &&
-                    t.arch === process.arch
-                ) {
-                    for (const content of t.contents) {
-                        if (content.filename.startsWith('node') && content.hashes.length > 0) {
-                            content.serverVersion = version.serverVersion
-                            return content
-                        }
-                    }
-                }
-            }
-        }
-        return undefined
-    }
-
-    private async hashMatch(filePath: string, content: Content) {
-        const sha384 = await this.getFileSha384(filePath)
-        if ('sha384:' + sha384 !== content.hashes[0]) {
-            getLogger().error(
-                `LspController: Downloaded file sha ${sha384} does not match manifest ${content.hashes[0]}.`
-            )
-            await fs.delete(filePath)
-            return false
-        }
-        return true
-    }
-
-    async downloadAndCheckHash(filePath: string, content: Content) {
-        await this._download(filePath, content.url)
-        const match = await this.hashMatch(filePath, content)
-        if (!match) {
-            return false
-        }
-        return true
-    }
-
-    async tryInstallLsp(context: vscode.ExtensionContext): Promise<boolean> {
-        let tempFolder = undefined
-        try {
-            if (await this.isLspInstalled(context)) {
-                getLogger().info(`LspController: LSP already installed`)
-                return true
-            }
-            // clean up previous downloaded LSP
-            const qserverPath = context.asAbsolutePath(path.join('resources', 'qserver'))
-            if (await fs.exists(qserverPath)) {
-                await tryRemoveFolder(qserverPath)
-            }
-            // clean up previous downloaded node runtime
-            const nodeRuntimePath = context.asAbsolutePath(path.join('resources', nodeBinName))
-            if (await fs.exists(nodeRuntimePath)) {
-                await fs.delete(nodeRuntimePath)
-            }
-            // fetch download url for qserver and node runtime
-            const manifest: Manifest = (await this.fetchManifest()) as Manifest
-            const qserverContent = this.getQserverFromManifest(manifest)
-            const nodeRuntimeContent = this.getNodeRuntimeFromManifest(manifest)
-            if (!qserverContent || !nodeRuntimeContent) {
-                getLogger().info(`LspController: Did not find LSP URL for ${process.platform} ${process.arch}`)
-                return false
-            }
-
-            tempFolder = await makeTemporaryToolkitFolder()
-
-            // download lsp to temp folder
-            const qserverZipTempPath = path.join(tempFolder, 'qserver.zip')
-            const downloadOk = await this.downloadAndCheckHash(qserverZipTempPath, qserverContent)
-            if (!downloadOk) {
-                return false
-            }
-            const zip = new AdmZip(qserverZipTempPath)
-            zip.extractAllTo(tempFolder)
-            await fs.rename(path.join(tempFolder, 'qserver'), qserverPath)
-
-            // download node runtime to temp folder
-            const nodeRuntimeTempPath = path.join(tempFolder, nodeBinName)
-            const downloadNodeOk = await this.downloadAndCheckHash(nodeRuntimeTempPath, nodeRuntimeContent)
-            if (!downloadNodeOk) {
-                return false
-            }
-            await fs.chmod(nodeRuntimeTempPath, 0o755)
-            await fs.rename(nodeRuntimeTempPath, nodeRuntimePath)
-            return true
-        } catch (e) {
-            getLogger().error(`LspController: Failed to setup LSP server ${e}`)
-            return false
-        } finally {
-            // clean up temp folder
-            if (tempFolder) {
-                await tryRemoveFolder(tempFolder)
-            }
-        }
-    }
-
     async query(s: string): Promise<RelevantTextDocumentAddition[]> {
->>>>>>> 1d79df7e
         const chunks: Chunk[] | undefined = await LspClient.instance.queryVectorIndex(s)
         const resp: RelevantTextDocumentAddition[] = []
         if (chunks) {
@@ -401,13 +168,8 @@
         }
         setImmediate(async () => {
             try {
-<<<<<<< HEAD
                 await this.setupLsp(context)
-=======
-                await activateLsp(context)
-                getLogger().info('LspController: LSP activated')
                 await vscode.commands.executeCommand(`aws.amazonq.updateContextCommandItems`)
->>>>>>> 1d79df7e
                 void LspController.instance.buildIndex(buildIndexConfig)
                 // log the LSP server CPU and Memory usage per 30 minutes.
                 globals.clock.setInterval(
