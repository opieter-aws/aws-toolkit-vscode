--- conflicted
+++ resolved
@@ -22,10 +22,7 @@
         "amazonQLspManifestMessage": {},
         "amazonQWorkspaceLspManifestMessage": {},
         "amazonQChatDisclaimer": {},
-<<<<<<< HEAD
-=======
         "amazonQChatPairProgramming": {},
->>>>>>> 4ceed6e4
         "amazonQSelectDeveloperProfile": {}
     },
     "amazonQ.showCodeWithReferences": {},
