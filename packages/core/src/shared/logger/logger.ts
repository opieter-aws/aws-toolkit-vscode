/*!
 * Copyright Amazon.com, Inc. or its affiliates. All Rights Reserved.
 * SPDX-License-Identifier: Apache-2.0
 */

import * as vscode from 'vscode'

<<<<<<< HEAD
export type LogTopic = 'crashMonitoring' | 'dev/beta' | 'notifications' | 'test' | 'unknown' | 'lsp'
=======
export type LogTopic = 'crashMonitoring' | 'dev/beta' | 'notifications' | 'test' | 'childProcess' | 'unknown'
>>>>>>> 49fb0902

class ErrorLog {
    constructor(
        public topic: string,
        public error: Error
    ) {}
}

const toolkitLoggers: {
    main: Logger | undefined
    debugConsole: Logger | undefined
} = { main: undefined, debugConsole: undefined }

export interface Logger {
    /**
     * Developer-only: Optional log file, which gets all log messages (regardless of the configured
     * log-level).
     */
    logFile?: vscode.Uri
    debug(message: string | Error, ...meta: any[]): number
    verbose(message: string | Error, ...meta: any[]): number
    info(message: string | Error, ...meta: any[]): number
    warn(message: string | Error, ...meta: any[]): number
    error(message: string | Error, ...meta: any[]): number
    log(logLevel: LogLevel, message: string | Error, ...meta: any[]): number
    setLogLevel(logLevel: LogLevel): void
    /** Returns true if the given log level is being logged.  */
    logLevelEnabled(logLevel: LogLevel): boolean
    getLogById(logID: number, file: vscode.Uri): string | undefined
    /** HACK: Enables logging to vscode Debug Console. */
    enableDebugConsole(): void
    sendToLog(
        logLevel: 'debug' | 'verbose' | 'info' | 'warn' | 'error',
        message: string | Error,
        ...meta: any[]
    ): number
}

export abstract class BaseLogger implements Logger {
    logFile?: vscode.Uri
    topic: LogTopic = 'unknown'

    debug(message: string | Error, ...meta: any[]): number {
        return this.sendToLog('debug', message, ...meta)
    }
    verbose(message: string | Error, ...meta: any[]): number {
        return this.sendToLog('verbose', message, ...meta)
    }
    info(message: string | Error, ...meta: any[]): number {
        return this.sendToLog('info', message, ...meta)
    }
    warn(message: string | Error, ...meta: any[]): number {
        return this.sendToLog('warn', message, ...meta)
    }
    error(message: string | Error, ...meta: any[]): number {
        return this.sendToLog('error', message, ...meta)
    }
    log(logLevel: LogLevel, message: string | Error, ...meta: any[]): number {
        return this.sendToLog(logLevel, message, ...meta)
    }
    abstract sendToLog(
        logLevel: 'debug' | 'verbose' | 'info' | 'warn' | 'error',
        message: string | Error,
        ...meta: any[]
    ): number
    abstract setLogLevel(logLevel: LogLevel): void
    abstract logLevelEnabled(logLevel: LogLevel): boolean
    abstract getLogById(logID: number, file: vscode.Uri): string | undefined
    /** HACK: Enables logging to vscode Debug Console. */
    abstract enableDebugConsole(): void
}

/**
 * Log levels ordered for comparison.
 *
 * See https://github.com/winstonjs/winston#logging-levels :
 * > RFC5424: severity of levels is numerically ascending from most important
 * > to least important.
 */
const logLevels = new Map<LogLevel, number>([
    ['error', 1],
    ['warn', 2],
    ['info', 3],
    ['verbose', 4],
    ['debug', 5],
])

export type LogLevel = 'error' | 'warn' | 'info' | 'verbose' | 'debug'

export function fromVscodeLogLevel(logLevel: vscode.LogLevel): LogLevel {
    if (!vscode.LogLevel) {
        // vscode version <= 1.73
        return 'info'
    }

    switch (logLevel) {
        case vscode.LogLevel.Trace:
        case vscode.LogLevel.Debug:
            return 'debug'
        case vscode.LogLevel.Info:
            return 'info'
        case vscode.LogLevel.Warning:
            return 'warn'
        case vscode.LogLevel.Error:
        case vscode.LogLevel.Off:
        default:
            return 'error'
    }
}

/**
 * Compares log levels.
 *
 * @returns
 * - Zero if the log levels are equal
 * - Negative if `l1` is less than `l2`
 * - Positive if `l1` is greater than `l2`
 */
export function compareLogLevel(l1: LogLevel, l2: LogLevel): number {
    return logLevels.get(l1)! - logLevels.get(l2)!
}

/* Format the message with topic header */
function prependTopic(topic: string, message: string | Error): string | ErrorLog {
    if (typeof message === 'string') {
        // TODO: remove this after all calls are migrated and topic is a required param.
        if (topic === 'unknown') {
            return message
        }
        return `${topic}: ` + message
    } else if (message instanceof Error) {
        return new ErrorLog(topic, message)
    }
    return message
}

/**
 * Gets the global default logger.
 *
 * @param topic: topic to be appended in front of the message.
 */
export function getLogger(topic?: LogTopic): Logger {
    // `TopicLogger` will lazy-load the "main" logger when it becomes available.
    return new TopicLogger(topic ?? 'unknown', 'main')
}

export function getDebugConsoleLogger(topic?: LogTopic): Logger {
    // `TopicLogger` will lazy-load the "debugConsole" logger when it becomes available.
    return new TopicLogger(topic ?? 'unknown', 'debugConsole')
}

// jscpd:ignore-start
export class NullLogger extends BaseLogger {
    public setLogLevel(logLevel: LogLevel) {}
    public logLevelEnabled(logLevel: LogLevel): boolean {
        return false
    }
    public getLogById(logID: number, file: vscode.Uri): string | undefined {
        return undefined
    }
    public enableDebugConsole(): void {}
    override sendToLog(
        logLevel: 'error' | 'warn' | 'info' | 'verbose' | 'debug',
        message: string | Error,
        ...meta: any[]
    ): number {
        void logLevel
        void message
        void meta
        return 0
    }
}

/**
 * Fallback used if {@link getLogger()} is requested before logging is fully initialized.
 */
export class ConsoleLogger extends BaseLogger {
    public setLogLevel(logLevel: LogLevel) {}
    public logLevelEnabled(logLevel: LogLevel): boolean {
        return false
    }
    public getLogById(logID: number, file: vscode.Uri): string | undefined {
        return undefined
    }
    public enableDebugConsole(): void {}
    override sendToLog(
        logLevel: 'error' | 'warn' | 'info' | 'verbose' | 'debug',
        message: string | Error,
        ...meta: any[]
    ): number {
        // TODO: we alias "verbose" to "debug" currently. Will be revisited: IDE-14839
        if (logLevel === 'verbose') {
            // eslint-disable-next-line aws-toolkits/no-console-log
            console.debug(message, ...meta)
        } else {
            // eslint-disable-next-line aws-toolkits/no-console-log
            console[logLevel](message, ...meta)
        }
        return 0
    }
}

/**
 * Wraps the specified `ToolkitLogger` and defers to it for everything except `topic`.
 *
 * Falls back to `ConsoleLogger` when the logger isn't available yet (during startup).
 */
export class TopicLogger extends BaseLogger implements vscode.Disposable {
    // HACK: crude form of "lazy initialization", to support module-scope assignment of
    // `getLogger()` without being sensitive to module-load ordering. So even if logging isn't ready
    // at the time of the `getLogger` call, it will recover later. (This is a bit hacky, because it
    // arguably doesn't belong in `TopicLogger`.)
    public get logger() {
        return toolkitLoggers[this.loggerKey] ?? new ConsoleLogger()
    }

    /**
     * Wraps a `ToolkitLogger` and defers to it for everything except `topic`.
     */
    public constructor(
        public override topic: LogTopic,
        public readonly loggerKey: keyof typeof toolkitLoggers
    ) {
        super()
    }

    override setLogLevel(logLevel: LogLevel): void {
        this.logger.setLogLevel(logLevel)
    }

    override logLevelEnabled(logLevel: LogLevel): boolean {
        return this.logger.logLevelEnabled(logLevel)
    }

    override getLogById(logID: number, file: vscode.Uri): string | undefined {
        return this.logger.getLogById(logID, file)
    }

    override enableDebugConsole(): void {
        this.logger.enableDebugConsole()
    }

    override sendToLog(level: LogLevel, message: string | Error, ...meta: any[]): number {
        if (typeof message === 'string') {
            message = prependTopic(this.topic, message) as string
        }
        return this.logger.sendToLog(level, message, ...meta)
    }

    public async dispose(): Promise<void> {}
}
// jscpd:ignore-end

export function getNullLogger(type?: 'debugConsole' | 'main'): Logger {
    return new NullLogger()
}

/**
 * Sets (or clears) the logger that is accessible to code.
 * The Extension is expected to call this only once per log type.
 * Tests should call this to set up a logger prior to executing code that accesses a logger.
 */
export function setLogger(logger: Logger | undefined, type?: 'debugConsole' | 'main') {
    toolkitLoggers[type ?? 'main'] = logger
}<|MERGE_RESOLUTION|>--- conflicted
+++ resolved
@@ -5,11 +5,7 @@
 
 import * as vscode from 'vscode'
 
-<<<<<<< HEAD
-export type LogTopic = 'crashMonitoring' | 'dev/beta' | 'notifications' | 'test' | 'unknown' | 'lsp'
-=======
-export type LogTopic = 'crashMonitoring' | 'dev/beta' | 'notifications' | 'test' | 'childProcess' | 'unknown'
->>>>>>> 49fb0902
+export type LogTopic = 'crashMonitoring' | 'dev/beta' | 'notifications' | 'test' | 'childProcess' | 'lsp' | 'unknown'
 
 class ErrorLog {
     constructor(
